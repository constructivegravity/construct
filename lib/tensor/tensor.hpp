--- conflicted
+++ resolved
@@ -2410,11 +2410,7 @@
 					result = std::move(result.SubstituteVariable(substitution.first, substitution.second));
 				}
 
-<<<<<<< HEAD
                 Construction::Logger::Debug("Finished substitution. Result is: ", result.ToString(), ". Collect by variables ...");
-=======
-                Construction::Logger::Debug("Finished substitution into ", result.ToString(), ". Collect by variables ...");
->>>>>>> 75a86fc0
 
 				return result.CollectByVariables();
 			}
