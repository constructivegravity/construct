--- conflicted
+++ resolved
@@ -2866,13 +2866,9 @@
 						bool firstEntry = true;
 						std::mutex mutex;
 
-<<<<<<< HEAD
-						symmetrizedSummands = Parallel::Map<std::pair<scalar_type,Tensor>, Tensor>(summands, [&](const Tensor& tensor) {
-=======
                         Common::TaskPool pool(4);
 
 						symmetrizedSummands = pool.Map<std::pair<scalar_type,Tensor>, Tensor>(summands, [&](const Tensor& tensor) {
->>>>>>> a46bc82d
 							auto result = tensor.Symmetrize(indices).SeparateScalefactor();
 
 							// Extract the scale of the first entry
@@ -3042,13 +3038,9 @@
 
 					// Move the tensors on the stack
 					{
-<<<<<<< HEAD
-						stack = Parallel::Map<Tensor,Indices>(permutations, [this](const Indices& indices) {
-=======
                         Common::TaskPool pool(4);
 
 						stack = pool.Map<Tensor,Indices>(permutations, [this](const Indices& indices) {
->>>>>>> a46bc82d
 							Tensor clone = *this;
 							clone.SetIndices(indices);
 							return clone.Canonicalize();
@@ -3134,13 +3126,9 @@
 						bool firstEntry = true;
 						std::mutex mutex;
 
-<<<<<<< HEAD
-						symmetrizedSummands = Parallel::Map<std::pair<scalar_type,Tensor>, Tensor>(summands, [&](const Tensor& tensor) {
-=======
                         Common::TaskPool pool(4);
 
 						symmetrizedSummands = pool.Map<std::pair<scalar_type,Tensor>, Tensor>(summands, [&](const Tensor& tensor) {
->>>>>>> a46bc82d
 							auto result = tensor.AntiSymmetrize(indices).SeparateScalefactor();
 
 							// Extract the scale of the first entry
@@ -3274,13 +3262,9 @@
 					{
                         auto originalIndices = GetIndices();
 
-<<<<<<< HEAD
-						stack = Parallel::Map<Tensor,Indices>(permutations, [this, &originalIndices](const Indices& indices) {
-=======
                         Common::TaskPool pool(4);
 
 						stack = pool.Map<Tensor,Indices>(permutations, [this, &originalIndices](const Indices& indices) {
->>>>>>> a46bc82d
 							Tensor clone = *this;
 							clone.SetIndices(indices);
 
@@ -3363,13 +3347,9 @@
                             mapping[from[i]] = indices[i];
                         }
 
-<<<<<<< HEAD
-						symmetrizedSummands = Parallel::Map<std::pair<scalar_type,Tensor>, Tensor>(summands, [&](const Tensor& tensor) {
-=======
                         Common::TaskPool pool(4);
 
 						symmetrizedSummands = pool.Map<std::pair<scalar_type,Tensor>, Tensor>(summands, [&](const Tensor& tensor) {
->>>>>>> a46bc82d
                             // Call exchange symmetrization on the summand
 							auto result = tensor.ExchangeSymmetrize(tensor.GetIndices(), tensor.GetIndices().Shuffle(mapping)).SeparateScalefactor();
 
@@ -3665,15 +3645,10 @@
 				// Split into the summands
 				auto summands = GetSummands();
 
-<<<<<<< HEAD
-				// Map in parallel
-                std::vector<Tensor> result = Parallel::MapEmit<Tensor, Tensor>(summands,  [&](const Tensor& tensor, std::function<void(Tensor&&)> emit) -> void {
-=======
                 Common::TaskPool pool;
 
 				// Map in parallel
                 std::vector<Tensor> result = pool.MapEmit<Tensor, Tensor>(summands,  [&](const Tensor& tensor, std::function<void(Tensor&&)> emit) -> void {
->>>>>>> a46bc82d
                     auto transformed = fn(std::move(tensor));
 
                     if (!transformed.IsZeroTensor()) emit(std::move(transformed));
