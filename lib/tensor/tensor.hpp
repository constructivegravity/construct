#pragma once

#include <string>
#include <vector>
#include <algorithm>
#include <numeric>
#include <cmath>
#include <memory>

#include <common/task_pool.hpp>
#include <tensor/permutation.hpp>
#include <tensor/fraction.hpp>
#include <tensor/symmetry.hpp>
#include <tensor/expression.hpp>

#include <vector/vector.hpp>
#include <vector/matrix.hpp>

namespace Construction {
	namespace Tensor {

		// Forward declarations
		class ScaledTensor;
		class AddedTensor;
		class MultipliedTensor;

		/**
			\class CannotAddTensorsException
		 */
		class CannotAddTensorsException : public Exception {
		public:
			CannotAddTensorsException() : Exception("Cannot add tensors due to incompatible indices") { }
		};

		/**
			\class CannotMultiplyTensorsException
		 */
		class CannotMultiplyTensorsException : public Exception {
		public:
			CannotMultiplyTensorsException() : Exception("Cannot multiply tensors due to incompatible indices") { }
		};

        /**
			\class CannotContractTensorsException
		 */
		class CannotContractTensorsException : public Exception {
		public:
			CannotContractTensorsException() : Exception("Cannot contract tensors due to incompatible indices") { }
		};

		// Evaluation function
		typedef std::function<double(const std::vector<unsigned>&)>	EvaluationFunction;

		/**
			\class AbstractTensor

		 	\brief Class for general tensors

		 	The general class for a tensor. A tensor consists of a name, a printable LaTeX
		 	text and especially a set of indices. In general the index assignment,
		 	accessed by the functor operator, first checks if the index
		 	assignment is valid and then returns zero.

		 	To get a specific tensor with other components, inherit from tensor
		 	and implement the virtual `Evaluate` method.

		 	Two tensors can be added if the same indices appear. Furthermore
		 	we can multiply a tensor by an arbitrary real number and two tensors
		 	with different indices. Since we deal with only covariant tensors,
		 	we do not implement the Einstein sum convention here. This may
		 	follow in the future.
		 */
		class AbstractTensor : public Printable, Serializable<AbstractTensor> {
		public:
			enum class TensorType {
				ADDITION = 1,
				MULTIPLICATION = 2,
				SCALED = 3,
				ZERO = 4,

				SCALAR = 101,
				NUMERIC = 102,

				EPSILON = 201,
				GAMMA = 202,
				EPSILONGAMMA = 203,
				DELTA = 204,

				SUBSTITUTE = 301,

				CUSTOM = -1
			};
		public:
			AbstractTensor() : Printable("") { }

			/**
				Constructor of a Tensor

			 	\param name			The name of the tensor
			 	\param printable	The printed text of the tensor
			 	\param indices		The indices of the tensor
			 */
			AbstractTensor(const std::string& name, const std::string& printable, const Indices& indices)
				: name(name), Printable(printable), indices(indices) { }

			// Copy constructor
			AbstractTensor(const AbstractTensor& other)
				: name(other.name), Printable(other.printed_text), indices(other.indices), type(other.type) { }

			// Move constructor
			AbstractTensor(AbstractTensor&& other)
				: name(std::move(other.name)), Printable(std::move(other.printed_text)), indices(std::move(other.indices)), type(std::move(other.type)) { }

			// Virtual destructor
			virtual ~AbstractTensor() { }
		public:
			// Copy assignment
			AbstractTensor& operator=(const AbstractTensor& other) {
				name = other.name;
				printed_text = other.printed_text;
				indices = other.indices;
				type = other.type;
				return *this;
			}

			// Move assignment
			AbstractTensor& operator=(AbstractTensor&& other) {
				name = std::move(other.name);
				printed_text = std::move(other.printed_text);
				indices = std::move(other.indices);
				type = std::move(other.type);
				return *this;
			}
		public:
			virtual std::unique_ptr<AbstractTensor> Clone() const {
				return std::unique_ptr<AbstractTensor>(new AbstractTensor(*this));
			}
		public:
			/**
				Check if two tensors are equal

			 	TODO: this is of course not really correct so far
			 		  since two tensors are only equal if all the
			 		  components are equal. Since we do not
			 		  know anything about components so far
			 		  we will change this in the future
			 */
			virtual bool operator==(const AbstractTensor& other) const {
				return name == other.name && printed_text == other.printed_text && indices == other.indices;
			}

			/**
				Check if two tensors are unequal
			 */
			virtual bool operator!=(const AbstractTensor& other) const {
				return name != other.name || printed_text != other.printed_text || indices != other.indices;
			}
		public:
			/**
				Check if two tensors are completely equal, i.e.
			 	all the components match
			 */
			bool IsEqual(const AbstractTensor& other) const {
				// If the indices do not match, the tensors are clearly not equal
				if (indices != other.indices) return false;

				// Get all index combinations
				auto combinations = GetAllIndexCombinations();

				// Iterate over all index combinations
				for (auto& combination : combinations) {
					// if the components do not match => return false
					if (Evaluate(combination) != other(combination)) return false;
				}

				// Tensors are equal
				return true;
			}
		public:
			Indices GetIndices() const { return indices; }
			std::string GetName() const { return name; }

			void SetName(const std::string& name) { this->name = name; }
			virtual void SetIndices(const Indices& indices) { this->indices = indices; }
		public:
			void PermuteIndices(const Permutation& permutation) {
				indices = permutation(indices);
			}
		public:
			/**
				\brief LaTeX output of a tensor

			 	For a tensor, the output function is overwritten in order to
			 	also include the indices. Note that so far all indices
			 	are covariant.
			 */
			virtual std::string ToString() const override {
				std::stringstream ss;
				ss << printed_text << indices;
				return ss.str();
			}
		protected:
			/**
				\brief Check if the index assignment is fine

			 	This method will check the index assignment (in form of
			 	variadic templates) by checking the ranges for each index.
			 	If this fails an exception is thrown.
			 */
			template<typename T, typename... Args>
			std::vector<unsigned> CheckIndices(T t, Args... args) const {
				return indices(t, args...);
			}
		public:
			/**
				Virtual method for tensor evaluation. Standard result is zero.

			 	\param indices	Vector with the index assigment, i.e unsigned ints
			 	\returns		The tensor component at this index assignment
			 */
			virtual Scalar Evaluate(const std::vector<unsigned>& indices) const {
				return 0;
			}

			/**
				\brief Syntactic sugar for tensor evaluation.

				Syntactic sugar for tensor evaluation. Allows users to
			 	directly enter the index assignment in the usual syntax.
			 	It will automatically check the indices and then evaluate
			 	the tensor.

			 	For example `T(1,2,3)` will output the 123 component of the
			 	tensor.
			 */
			template<typename T, typename... Args>
			Scalar operator()(T t, Args... args) const {
				auto indices = CheckIndices(t, args...);
				return Evaluate(indices);
			}

			/**
				\brief Evaluate the tensor with an IndexAssignments object

				Evaluate the tensor with an IndexAssignments object.
			 	In this case the values to a specific index are
			 	given as a std::map which allows the assignment to
			 	permutations, added and multiplied tensors.
			 */
			inline Scalar operator()(const IndexAssignments& assignment) const {
				auto result = assignment(indices);
				return Evaluate(result);
			}

			/**
				\brief Alias for index assignment

			 	Alias for index assignment. It simply calls the Evaluate function
			 	of the tensor class.

			 	\param indices	Vector with the index assigment, i.e unsigned ints
			 	\returns		The tensor component at this index assignment
			 */
			inline Scalar operator()(const std::vector<unsigned>& indices) const {
				return Evaluate(indices);
			}
		public:
			/**
				\brief Brings the indices in normal order
			 */
			virtual std::unique_ptr<AbstractTensor> Canonicalize() const {
				return std::unique_ptr<AbstractTensor>(new AbstractTensor(*this));
			}

            /**
                \brief Method that allows to simplify expressions on contractions

                Method that allows to simplify expressions on contractions.
                For example, the contraction with a Kronecker delta thus just
                sets the index on the other one.

                If nothing can be done, it returns nullptr.
             */
            virtual std::unique_ptr<AbstractTensor> ContractionHeuristics(const AbstractTensor& other) const {
                return nullptr;
            }
        public:
            bool IsCustomTensor() const { return type == TensorType::CUSTOM; }

            bool IsAddedTensor() const { return type == TensorType::ADDITION; }
            bool IsMultipliedTensor() const { return type == TensorType::MULTIPLICATION; }
            bool IsScaledTensor() const { return type == TensorType::SCALED; }
            bool IsZeroTensor() const { return type == TensorType::ZERO; }

            bool IsScalar() const { return type == TensorType::SCALAR; }
            bool IsNumeric() const { return type == TensorType::NUMERIC; }
			bool IsSubstitute() const { return type == TensorType::SUBSTITUTE; }

            bool IsEpsilonTensor() const { return type == TensorType::EPSILON; }
            bool IsEpsilonGammaTensor() const { return type == TensorType::EPSILONGAMMA; }
            bool IsGammaTensor() const { return type == TensorType::GAMMA; }
            bool IsDeltaTensor() const { return type == TensorType::DELTA; }

			std::string TypeToString() const {
				switch (type) {
					case TensorType::ADDITION: return "Addition";
					case TensorType::MULTIPLICATION: return "Multiplication";
					case TensorType::SCALED: return "Scaled";
					case TensorType::ZERO: return "Zero";
					case TensorType::SCALAR: return "Scalar";
					case TensorType::SUBSTITUTE: return "Substitute";
					case TensorType::GAMMA: return "Gamma";
					case TensorType::EPSILON: return "Epsilon";
					case TensorType::EPSILONGAMMA: return "EpsilonGamma";
					case TensorType::DELTA: return "Delta";
					default: return "Custom";
				}
			}

			TensorType GetType() const { return type; }
		public:
			/**
				\brief Multiplication of two tensors

			 	Multiplication of two tensors. It encapsulates the two tensors
			 	by saving smart pointers to them and when evaluating uses
			 	them to generate the result.

			 	Note that an CannotMultiplyTensorsException is thrown if the tensors
			 	have one or more common indices.

			 	\throws CannotMultiplyTensorsException
			 */
<<<<<<< HEAD
			static std::unique_ptr<AbstractTensor> Multiply(const AbstractTensor& one, const AbstractTensor& second); 	
=======
			static std::unique_ptr<AbstractTensor> Multiply(const AbstractTensor& one, const AbstractTensor& second);
>>>>>>> bf769d40

			/**
				\brief Multiplication of a tensor by a real number

			 	Multiplication of a tensor by a real number. It stores a
			 	pointer to the tensor and the number and when evaluating uses
			 	them to calculate the result.
			 */
			static std::unique_ptr<AbstractTensor> Multiply(const AbstractTensor& one, const Scalar& c);

			/**
				\brief Addition of two tensors

			 	Addition of two tensors. It encapsulates the two tensors
			 	by saving smart pointers to them and when evaluating uses
			 	them to generate the result.

			 	Note that an CannotAddTensorsException is thrown if the tensors
			 	have different indices although the order does not matter.

			 	\throws CannotAddTensorsException
			 */
			static std::unique_ptr<AbstractTensor> Add(const AbstractTensor& one, const AbstractTensor& second);
		public:
			/**
				\brief Checks if all the ranges are equal

			 	Checks if all the ranges of the indices are equal. If we for example
			 	multiply the Levi-Civita symbol on the spatial slice with the
			 	metric in all spacetime we have two indices that range from
			 	0 to 3 and three from 1 to 3. In this case the function
			 	returns false.
			 */
			bool AllRangesEqual() const {
				for (auto& index : indices) {
					if (index.GetRange() != indices[0].GetRange()) return false;
				}
				return true;
			}

			/**
				\brief Returns all the possible index combinations for the tensor.

			 	Returns all the possible index combinations for the tensor.
			 	It uses a recursive inline methods that fixes the indices one by one
			 	until all indices have a value. In this case the combination is added to the
			 	result.
			 */
			std::vector<std::vector<unsigned>> GetAllIndexCombinations() const {
                return indices.GetAllIndexCombinations();
			}

			virtual std::vector<std::vector<unsigned>> GetAllInterestingIndexCombinations() const {
				return GetAllIndexCombinations();
			}

			/**
				\brief Checks if the tensor is identical to zero

			 	Checks if the tensor is identical to zero. For
			 	this it evaluates at all the possible index combinations
				and immediately returns false if one combination does
			 	not yield zero.
			 */
			bool IsZero() const {
				// Get all index combinations
				auto combinations = GetAllIndexCombinations();

				// Iterate over all combinations
				for (auto& combination : combinations) {
					auto r = Evaluate(combination);
					if (r.HasVariables() || r.ToDouble() != 0) return false;
					//if (Evaluate(combination) != 0) return false;
				}

				return true;
			}

			/*bool IsIndexEqual(const AbstractTensor& other) const {
				if (other.type != type) return false;
				return symmetries.IsEqual(indices, other.indices);
			}*/

			/*bool IsEqual(const Tensor& tensor) const {
				return (*this - tensor).IsZero();
			}*/
		public:
			void Serialize(std::ostream& os) const override;
			static std::unique_ptr<AbstractTensor> Deserialize(std::istream& is);
		protected:
			std::string name;
			Indices indices;

			TensorType type;

			//EvaluationFunction evaluator;
		};

		// Syntactic sugar for pointers to tensors
		typedef std::unique_ptr<AbstractTensor> TensorPointer;
		typedef std::unique_ptr<const AbstractTensor> ConstTensorPointer;

		/**
			\class AddedTensor

		 	The sum of two (arbitrary) tensors. This should never be explicitely
			constructed without garantueeing that the indices of both tensors
		    match.
		 */
		class AddedTensor : public AbstractTensor {
		public:
			/**
				Constructor of an AddedTensor
			 */
			AddedTensor(TensorPointer A, TensorPointer B)
				: AbstractTensor("", "", A->GetIndices()) {

				type = TensorType::ADDITION;
				summands.push_back(std::move(A));
				summands.push_back(std::move(B));
			}

			AddedTensor(std::vector<TensorPointer>&& vec) {
				type = TensorType::ADDITION;
				summands = std::move(vec);

				if (summands.size() > 0) indices = summands[0]->GetIndices();
			}
		public:
			void AddFromRight(TensorPointer A) {
				summands.push_back(std::move(A));
			}

			void AddFromLeft(TensorPointer A) {
				summands.insert(summands.begin(), std::move(A));
			}

			virtual ~AddedTensor() = default;
		public:
			virtual TensorPointer Clone() const override {
				std::vector<TensorPointer> newSummands;

				for (auto& tensor : summands) {
					newSummands.push_back(std::move(tensor->Clone()));
				}

				return std::move(TensorPointer(new AddedTensor(std::move(newSummands))));
			}
		public:
			/**
				Return the LaTeX code of both tensors
			 */
			virtual std::string ToString() const override;
		public:
			const TensorPointer& At(unsigned id) const { return summands[id]; }
			size_t Size() const { return summands.size(); }
		public:
			static void DoSerialize(std::ostream& os, const AddedTensor& tensor) {
				// Write size of
				size_t size = tensor.summands.size();
				os.write(reinterpret_cast<const char*>(&size), sizeof(size));

				for (int i=0; i<size; i++) {
					tensor.summands[i]->Serialize(os);
				}
			}

			static TensorPointer DoDeserialize(std::istream& is, const Indices& indices) {
				std::vector<TensorPointer> summands;

				// Read size
				size_t size;
				is.read(reinterpret_cast<char*>(&size), sizeof(size));

				// Deserialize all the summands
				for (int i=0; i<size; i++) {
					auto tensor = AbstractTensor::Deserialize(is)->Clone();
					if (!tensor) return nullptr;

					summands.push_back(std::move(tensor));
				}

				return TensorPointer(new AddedTensor(std::move(summands)));
			}
		public:
			/**
				Set the indices to the new order
			 */
			virtual void SetIndices(const Indices& newIndices) override {
				indices = newIndices;

				// Need to permute indices in all the summands
				for (auto& tensor : summands) {
					auto permutation = Permutation::From(indices, tensor->GetIndices());
					tensor->SetIndices(permutation(newIndices));
				}
			}
		public:
			/**
            	\brief Evaluate the components of the sum

                Evaluate the components of the sum. It first checks the
                index assignment and afterwards generates an IndexAssignments
                instance. that is passed to both tensors.

                The reason for the IndexAssignments object is that we need
                terms as
                	 T_{ab} + T_{ba}
                This gives us a tensor with {ab} indices, but the assignment
            	has to incorporate the arrangement of the tensors.

            	\throws IncompleteIndexAssignmentException
             */
			virtual Scalar Evaluate(const std::vector<unsigned>& args) const override {
				// Get the indices
				auto indices = GetIndices();

				// If number of args and indices differ return
				if (args.size() != indices.Size()) {
					throw IncompleteIndexAssignmentException();
				}

				// Create index assignments
				IndexAssignments assignment;
				for (int i=0; i<args.size(); i++) {
					assignment[indices[i].GetName()] = args[i];
				}

				Scalar result = 0;
				for (auto& tensor : summands) {
					result += (*tensor)(assignment);
				}
				return result;
			}

			/**
				Canonicalize a sum of two tensors
			 */
			TensorPointer Canonicalize() const override {
				std::vector<TensorPointer> newSummands;

				for (auto& tensor : summands) {
					newSummands.push_back(std::move(tensor->Canonicalize()));
				}

				return std::move(TensorPointer(new AddedTensor(std::move(newSummands))));
			}
		private:
			std::vector<TensorPointer> summands;
		};

		/**
		 	\class MultipliedTensor

		 	\brief Class for two multiplied tensors.

		 	Class for two multiplied tensors. This should never be
		 	created without garantueeing that each index occurs maximally
		 	once or otherwise the tensor cannot properly evaluated.

		 	Mathematically this means that the multiplication of two tensors
		 		S_{abc} T_{de}
		 	gives us a tensor with indices {abcde}
		 */
		class MultipliedTensor : public AbstractTensor {
		public:
			MultipliedTensor(TensorPointer A, TensorPointer B)
				: AbstractTensor("", "", A->GetIndices().Contract(B->GetIndices())), A(std::move(A)), B(std::move(B))
			{
				type = TensorType::MULTIPLICATION;
			}

			virtual ~MultipliedTensor() = default;
		public:
			virtual TensorPointer Clone() const override {
				return std::move(TensorPointer(new MultipliedTensor(
					std::move(A->Clone()),
					std::move(B->Clone())
				)));
			}
		public:
			virtual void SetIndices(const Indices& newIndices) override {
				/*

				//
				auto permutationA = Permutation::From(indices, A->GetIndices());
				auto permutationB = Permutation::From(indices, B->GetIndices());

				indices = newIndices;
				A->SetIndices(permutationA(newIndices));
				B->SetIndices(permutationB(newIndices));*/
			}
		public:
			virtual std::string ToString() const override {
				std::stringstream ss;
				ss << A->ToString() << B->ToString();
				return ss.str();
			}

			/**
            	\brief Evaluates the tensor component

            	Evaluates the tensor components. For this, we first
            	check the index assignment, then seperate the
            	assignments into two IndexAssignments objects for each
            	tensor and assign them to the given tensors.

            	\throws IncompleteIndexAssignmentException
         	 */
			virtual Scalar Evaluate(const std::vector<unsigned>& args) const override {
				// If number of args and indices differ return
				if (args.size() != indices.Size()) {
					throw IncompleteIndexAssignmentException();
				}

                // Find contracted indices
                Indices contracted;
                for (auto& index : A->GetIndices()) {
                    if (!indices.ContainsIndex(index)) {
                        contracted.Insert(index);
                    }
                }

                // Prepare result
                Scalar result = 0;

                // Get all the contracted index combinations
                auto contractedArgs = contracted.GetAllIndexCombinations();
                bool containsContractions = contractedArgs.size() > 0;

                // If the tensor does not contain contractions
                if (!containsContractions) contractedArgs.push_back({0});

                // Merge with the given args
                for (auto& args_ : contractedArgs) {
                    IndexAssignments assignment1;
                    IndexAssignments assignment2;

                    // Set the value of the contracted indices
                    if (containsContractions) {
                        for (unsigned i=0; i<contracted.Size(); ++i) {
                            assignment1[contracted[i].GetName()] = args_[i];
                            assignment2[contracted[i].GetName()] = args_[i];
                        }
                    }

                    // Set the values of the rest
                    {
                        unsigned i=0;
                        auto indicesA = A->GetIndices();
                        auto indicesB = B->GetIndices();

                        // Iterate over all the indices
                        for (auto& index : indices) {
                            if (indicesA.ContainsIndex(index)) {
                                assignment1[index.GetName()] = args[i];
                            }

                            if (indicesB.ContainsIndex(index)) {
                                assignment2[index.GetName()] = args[i];
                            }

                            i++;
                        }
                    }

                    // Add this to the result
                    result += (*A)(assignment1) * (*B)(assignment2);
                }

				return result;
			}
		public:
			const TensorPointer& GetFirst() const {
				return A;
			}

			const TensorPointer& GetSecond() const {
				return B;
			}
		public:
			static void DoSerialize(std::ostream& os, const MultipliedTensor& tensor) {
				tensor.A->Serialize(os);
				tensor.B->Serialize(os);
			}

			static TensorPointer DoDeserialize(std::istream& is, const Indices& indices) {
				auto A = AbstractTensor::Deserialize(is)->Clone();
				auto B = AbstractTensor::Deserialize(is)->Clone();
				return TensorPointer(new MultipliedTensor(std::move(A), std::move(B)));
			}
		private:
			TensorPointer A;
			TensorPointer B;
		};

		/**
		 	\class ScaledTensor

		 	\brief Class for a tensor multiplied by a real number.

		 	Class for a tensor multiplied by a real number. This should never
		 	be created without garantueeing that each index occurs maximally
		 	once or otherwise the tensor cannot properly evaluated.
		 */
		class ScaledTensor : public AbstractTensor {
		public:
			ScaledTensor(ConstTensorPointer&& A, const Scalar& c)
				: AbstractTensor("", "", A->GetIndices()), A(std::move(A)), c(c) {

				type = TensorType::SCALED;
			}

			virtual ~ScaledTensor() = default;
		public:
			virtual TensorPointer Clone() const override {
				return TensorPointer(new ScaledTensor(
					std::move(A->Clone()),
					c
				));
			}
		public:
			/**
				\brief Evaluates the tensor component

				Evaluates the tensor components. We can directly
				do so by feeding the arguments to the tensor and
				multiplying the evaluated result with the scale
				factor c

				\throws IncompleteIndexAssignmentException
			 */
			virtual Scalar Evaluate(const std::vector<unsigned>& args) const override {
				return A->Evaluate(args) * c;
			}

			TensorPointer Canonicalize() const override {
				auto newA = A->Canonicalize();
				if (newA->IsScaledTensor()) {
					ScaledTensor* scaled = static_cast<ScaledTensor*>(newA.get());
					scaled->SetScale(c * scaled->GetScale());
				} else {
					newA = std::move(TensorPointer(new ScaledTensor(std::move(newA), c)));
				}
				return std::move(newA);
			}

			virtual std::string ToString() const override {
				std::stringstream ss;

				if (c.IsNumeric() && c.ToDouble() == 1) {
					// do nothing
				} else if (c.IsNumeric() && c.ToDouble() == -1) {
					ss << "-";
				} else {
					if (c.IsAdded()) {
						ss << "(" << c << ")" << " * ";
					} else {
						ss << c << " * ";
					}
				}

				// if sum of tensors, place brackets
				if (A->IsAddedTensor())
				ss << "(" << A->ToString() << ")";
				else ss << A->ToString();

				return ss.str();
			}
		public:
			virtual void SetIndices(const Indices& newIndices) override {
				indices = newIndices;

				// Also set the indices of the scaled tensor
				auto B = A->Clone();
				B->SetIndices(newIndices);

				A = std::move(B);
			}
		public:
			const ConstTensorPointer& GetTensor() const {
				return A;
			}

			Scalar GetScale() const { return c; }
			void SetScale(const Scalar& c) { this->c = c; }
		public:
			static void DoSerialize(std::ostream& os, const ScaledTensor& tensor) {
				tensor.c.Serialize(os);
				tensor.A->Serialize(os);
			}

			static TensorPointer DoDeserialize(std::istream& is, const Indices& indices) {
				// Deserialize the scale
				auto p = Scalar::Deserialize(is);
				if (!p) return nullptr;
				Scalar c = *static_cast<Scalar*>(p.get());

				// Deserialize the tensor
				auto A = AbstractTensor::Deserialize(is)->Clone();

				return TensorPointer(new ScaledTensor(std::move(A), c));
			}
		private:
			ConstTensorPointer A;
			Scalar c;
		};

		class ZeroTensor : public AbstractTensor {
		public:
			ZeroTensor() : AbstractTensor("0", "0", Indices()) { type = TensorType::ZERO; }

			virtual ~ZeroTensor() = default;
		public:
			virtual Scalar Evaluate(const std::vector<unsigned>& args) const override {
				return 0;
			}

			virtual std::string ToString() const override {
				return "0";
			}
		public:
			static void DoSerialize(std::ostream& os, const ZeroTensor& tensor) {
				// do nothing
			}

			static TensorPointer DoDeserialize(std::istream& is, const Indices& indices) {
				return TensorPointer(new ZeroTensor());
			}
		};

		/*MultipliedTensor AbstractTensor::operator*(const AbstractTensor &other) const {
			// Check if all indices are distinct
			for (auto& index : indices) {
				if (other.indices.ContainsIndex(index)) {
					throw CannotMultiplyTensorsException();
				}
			}

			return MultipliedTensor(
					std::move(Clone()),
					std::move(other.Clone())
			);
		}

		*/

		/*AddedTensor AbstractTensor::operator+(const AbstractTensor& other) const {
			// Tensors can only be added if it contains the same indices (but not necessarily in the same slots)
			if (!indices.IsPermutationOf(other.indices)) throw CannotAddTensorsException();
			return AddedTensor(
				std::move(Clone()),
				std::move(other.Clone())
			);
		}*/

		std::string AddedTensor::ToString() const {
			if (summands.size() == 0) return "";
			if (summands.size() == 1) return summands[0]->ToString();

			std::stringstream ss;
			ss << summands[0]->ToString();

			for (int i=1; i<summands.size(); i++) {
				if (summands[i]->IsScaledTensor() && static_cast<const ScaledTensor*>(summands[i].get())->GetScale() == Scalar(-1)) {
					ss << " - " << static_cast<const ScaledTensor*>(summands[i].get())->GetTensor()->ToString();
				} else ss << " + " << summands[i]->ToString();
			}

			return ss.str();
		}

		/**
		 	\class SubstituteTensor

		 	Tensor that only changes the index structure. This is
		 	just a helper class.
		 */
		class SubstituteTensor : public AbstractTensor {
		public:
			SubstituteTensor(TensorPointer A, const Indices& indices) : AbstractTensor("", "", indices), A(std::move(A)) {
				type = TensorType::SUBSTITUTE;

				if (!indices.IsPermutationOf(this->A->GetIndices())) {
					throw Exception("The indices have to be a permutation of each other");
				}
			}

			virtual ~SubstituteTensor() = default;
		public:
			virtual TensorPointer Clone() const override {
				return TensorPointer(new SubstituteTensor(std::move(A->Clone()), indices));
			}
		public:
			bool IsAddedTensor() const {
				return A->IsAddedTensor();
			}
		public:
			virtual std::string ToString() const override {
				return A->ToString();
			}

			virtual Scalar Evaluate(const std::vector<unsigned>& args) const override {
				// If number of args and indices differ return
				if (args.size() != indices.Size()) {
					throw IncompleteIndexAssignmentException();
				}

				// Create index assignments
				IndexAssignments assignment;
				for (int i=0; i<args.size(); i++) {
					assignment[indices[i].GetName()] = args[i];
				}

				return (*A)(assignment);
			}
		public:
			const TensorPointer& GetTensor() const {
				return A;
			}
		public:
			/**
				Set the indices to the new order
			 */
			virtual void SetIndices(const Indices& newIndices) override {
				// Need to permute the indices in A and B
				auto permutationA = Permutation::From(indices, A->GetIndices());

				indices = newIndices;
				A->SetIndices(permutationA(newIndices));
			}

			/**
				Get the indices of the substituted tensor
			 */
			Indices GetPermutedIndices() const {
				return A->GetIndices();
			}
		public:
			static void DoSerialize(std::ostream& os, const SubstituteTensor& tensor) {
				tensor.A->Serialize(os);
			}

			static TensorPointer DoDeserialize(std::istream& is, const Indices& indices) {
				auto A = AbstractTensor::Deserialize(is)->Clone();
				return TensorPointer(new SubstituteTensor(std::move(A), indices));
			}
		private:
			TensorPointer A;
		};

		/**
			\class ScalarTensor
		 */
		class ScalarTensor : public AbstractTensor {
		public:
			ScalarTensor(Scalar value) : value(value) { }

			ScalarTensor(const std::string& name, const std::string& printed_text, Scalar value)
				: AbstractTensor(name, printed_text, Indices()), value(value) {

				type = TensorType::SCALAR;
			}

			virtual ~ScalarTensor() = default;
		public:
			virtual TensorPointer Clone() const override {
				return TensorPointer(new ScalarTensor(*this));
			}
		public:
			virtual std::string ToString() const override {
				return printed_text;
			}
        public:
			virtual Scalar Evaluate(const std::vector<unsigned>& args) const override {
				return value;
			}
		public:
			Scalar operator()() const {
				return value;
			}
		public:
			static void DoSerialize(std::ostream& os, const ScalarTensor& tensor) {
				//os.write(reinterpret_cast<const char*>(&tensor.value), sizeof(tensor.value));
				tensor.value.Serialize(os);
			}

			static TensorPointer DoDeserialize(std::istream& is, const Indices& indices) {
				auto ptr = Scalar::Deserialize(is);
				if (!ptr) return nullptr;

				Scalar value = *static_cast<Scalar*>(ptr.get());

				return TensorPointer(new ScalarTensor(value));
			}
		private:
			Scalar value;
		};

		inline ScalarTensor One() {
			return ScalarTensor("1", "1", 1);
		}

		std::unique_ptr<AbstractTensor> AbstractTensor::Add(const AbstractTensor& one, const AbstractTensor& other) {
			// Clone the tensors
			auto first = one.Clone();
			auto second = other.Clone();

			// If one is the zero tensor
			if (one.IsZeroTensor()) return std::move(second);
			if (other.IsZeroTensor()) return std::move(first);

			// If the first one is an added tensor and the second isn't, simply add the new one to the other
			// and return the original pointer to keep memory allocation low
			if (first->IsAddedTensor() && !second->IsAddedTensor()) {
				static_cast<AddedTensor*>(first.get())->AddFromRight(std::move(second));
				return std::move(first);
			}

			// If the second one is an added tensor and the second isn't, simply add the new one to the other
			// and return the original pointer to keep memory allocation low
			if (second->IsAddedTensor() && !second->IsAddedTensor()) {
				static_cast<AddedTensor*>(first.get())->AddFromLeft(std::move(first));
				return std::move(second);
			}

			// If both are added tensors, move all the content from the right one into the left
			if (first->IsAddedTensor() && second->IsAddedTensor()) {
				AddedTensor* _second = static_cast<AddedTensor*>(second.get());

				for (int i=0; i<_second->Size(); i++) {
					static_cast<AddedTensor*>(first.get())->AddFromRight(std::move(_second->At(i)->Clone()));
				}
<<<<<<< HEAD

				return std::move(first);
			}

=======

				return std::move(first);
			}

>>>>>>> bf769d40
			// Else, return a new added tensor
			return TensorPointer(new AddedTensor(std::move(first), std::move(second)));
		}

		std::unique_ptr<AbstractTensor> AbstractTensor::Multiply(const AbstractTensor& one, const AbstractTensor& second) {
            // Check if it contains contractions
            bool containsContractions = false;
            for (auto& index : one.indices) {
                if (second.indices.ContainsIndex(index)) {
                    containsContractions = true;
                    break;
                }
            }

            // Try to apply heuristics
            {
                auto heuristics = one.ContractionHeuristics(second);
                if (heuristics != nullptr) return std::move(heuristics);

                heuristics = second.ContractionHeuristics(one);
                if (heuristics != nullptr) return std::move(heuristics);
            }

			// If one of the tensors is zero, return zero
			if (one.IsZeroTensor() || second.IsZeroTensor()) {
				return TensorPointer(new ZeroTensor());
			}

			return TensorPointer(new MultipliedTensor(
					std::move(one.Clone()),
					std::move(second.Clone())
			));
		}

		std::unique_ptr<AbstractTensor> AbstractTensor::Multiply(const AbstractTensor& one, const Scalar& c) {
			auto clone = one.Clone();

			// If the number is one do nothing
			if (c.ToDouble() == 1) return std::move(clone);

			// If the number is zero, return the zero tensor to free memory and simplify the evaluation
			if (c.IsNumeric() && c.ToDouble() == 0) return TensorPointer(new ZeroTensor());

			// If the tensor is zero, return zero
			if (one.IsZeroTensor()) return std::move(clone);

			// Syntactic sugar for scaling a scaled tensor
			if (one.IsScaledTensor()) {
				ScaledTensor* tensor = static_cast<ScaledTensor*>(clone.get());
				return TensorPointer(new ScaledTensor(
					std::move(tensor->GetTensor()->Clone()),
					tensor->GetScale() * c
				));
			}

			// Syntactic sugar for scaling a substitute tensor
			if (one.IsSubstitute()) {
				return TensorPointer(new SubstituteTensor(
					std::move(Multiply(*static_cast<SubstituteTensor*>(one.Clone().get())->GetTensor(), c)),
					one.GetIndices()
				));
			}

			return TensorPointer(new ScaledTensor(std::move(clone), c));
		}

		/**
			\class DeltaTensor

			\brief Represents the Kronecker delta tensor

			Represents the Kronecker delta tensor. It requires one index up,
			one down
		 */
		class DeltaTensor : public AbstractTensor {
		public:
			/**
				\brief Constructor of a delta tensor

				Constructor of a delta tensor. It takes a index collection of
				two indices. The first one will be made contravariant, the
				second one stays down.

				\param indices		The two indices of the delta
			 */
			DeltaTensor(const Indices& indices) : AbstractTensor("", "", indices) {
				assert(indices.Size() == 2);

				this->indices[0].SetContravariant(true);
				this->indices[1].SetContravariant(false);

				type = TensorType::DELTA;
			}

			/**
				Virtual destructor to properly release memory
			 */
			virtual ~DeltaTensor() = default;
		public:
			/**
				Returns a clone of the delta tensor
			 */
			virtual TensorPointer Clone() const override {
				return TensorPointer(new DeltaTensor(*this));
			}

			/**
				\brief Canonicalize the Kronecker delta

				Canonicalize the Kronecker delta. Since one index
				is up, the other one down, there is nothing to do.
			 */
			virtual TensorPointer Canonicalize() const override {
				return std::move(Clone());
			}

            /**
                \brief Heuristics for contractions with the Kronecker delta
             */
            virtual TensorPointer ContractionHeuristics(const AbstractTensor& other) const override {
                try {
                    auto contracted = indices.Contract(other.GetIndices());

                    // Clone the other tensor
                    auto clone = other.Clone();

                    // Set the indices
                    clone->SetIndices(contracted);
                    return std::move(clone);
                } catch (...) {
                    return nullptr;
                }
            }
		public:
			/**
				Evaluate the delta, by checking if the values are equal
			 */
			virtual Scalar Evaluate(const std::vector<unsigned>& args) const override {
				assert(args.size() == 2);
				return args[0] == args[1];
			}

			/**
				Print the tensor
			 */
			virtual std::string ToString() const override {
				std::stringstream ss;
				ss << "\\delta" << GetIndices();
				return ss.str();
			}
		};

        // Alias
		typedef DeltaTensor	KroneckerTensor;

		/**
			\class EpsilonTensor

		 	\brief Represents the totally antisymmetric tensor density

			Represents the totally antisymmetric tensor density also known as
		 	the Levi-Civita symbol. It is defined by
		 							   _
		 							  | +1  {a1...an} is an even permutation of {0...n}
		 		\epsilon_{a1...an} =  | -1  {a1...an} is an odd permutation of {0...n}
		 		                      |_ 0  else
		 */
		class EpsilonTensor : public AbstractTensor {
		public:
			EpsilonTensor(const Indices& indices)
				: AbstractTensor("epsilon", "\\epsilon", indices) {

				assert(indices[0].GetRange().GetTo()+1 -indices[0].GetRange().GetFrom() == indices.Size());
				type = TensorType::EPSILON;
			}

			virtual ~EpsilonTensor() = default;
		public:
			virtual TensorPointer Clone() const override {
				return TensorPointer(new EpsilonTensor(*this));
			}
		public:
			/**
			    \brief Evaluate the Levi-Civita symbol

			 	Evaluate the Levi-Civita symbol. For this we employ
			 	the representation given by

				\epsilon_{a_1...a_n} = \Pi_{1\le p < q \le n} \frac{a_p-a_q}{p-q}

				This is easier to calculate since no permutation have to
				be generated.
			 */
			static double GetEpsilonComponents(const std::vector<unsigned>& args) {
				double result = 1.0;
				for (unsigned p=0; p < args.size(); p++) {
					for (unsigned q=p+1; q < args.size(); q++ ) {
						result *= static_cast<double>(static_cast<int>(args[q])-static_cast<int>(args[p]))/(q-p);
					}
				}
				return result != 0 ? result : 0;
			}


			virtual Scalar Evaluate(const std::vector<unsigned>& args) const override {
				return GetEpsilonComponents(args);
            }

			virtual TensorPointer Canonicalize() const override {
				int sign = 1;

				// Sort indices
				auto sortedIndices = indices.Ordered();

				// Find the sign
				sign = Permutation::From(indices, sortedIndices).Sign();

				// Construct and return result
				if (sign < 0) {
					return std::move(TensorPointer(new ScaledTensor(
						std::move(TensorPointer(new EpsilonTensor(sortedIndices))),
						-1
					)));
				} else {
					return std::move(TensorPointer(new EpsilonTensor(sortedIndices)));
				}
			}

			/**
				Returns the Levi-Civita symbol in 3+1 dim spacetime, where
			 	the zeroth index is in temporal direction.
			 */
			static EpsilonTensor SpaceTime(int offset=0) {
				return EpsilonTensor(Indices::GetGreekSeries(4, {0,3}, offset));
			}

			/**
				Returns the Levi-Civita symbol on a spatial slice, i.e.
			 	in 3 dimensions.
			 */
			static EpsilonTensor Space(int offset=0) {
				return EpsilonTensor(Indices::GetRomanSeries(3, {1,3}, offset));
			}
		};

		// Alias
		typedef EpsilonTensor	LeviCivitaTensor;

		/**
			\class GammaTensor

		 	\brief Class for a flat space metric with (p,q) signature

		 	Class for a flat space metric. It has a (p,q) signature
		 */
		class GammaTensor : public AbstractTensor {
		public:
			GammaTensor()
				: AbstractTensor("gamma", "\\gamma", Indices::GetRomanSeries(2, {1,3})), signature({0,3}) {

                type = TensorType::GAMMA;
				std::vector<unsigned> _indices = {0,1};
            }

			GammaTensor(const Indices& indices, int p, int q)
				: AbstractTensor("gamma", "\\gamma", indices), signature({p,q}) {
				assert(indices.Size() == 2);

                type = TensorType::GAMMA;
				std::vector<unsigned> _indices = {0,1};
			}

			GammaTensor(const Indices& indices)
				: AbstractTensor("gamma", "\\gamma", indices),  signature({0,3}) {
				assert(indices.Size() == 2);

                type = TensorType::GAMMA;
				std::vector<unsigned> _indices = {0,1};
			}

			virtual ~GammaTensor() = default;
		public:
			virtual TensorPointer Clone() const override {
				return TensorPointer(new GammaTensor(*this));
			}
		public:
			std::pair<int, int> GetSignature() const { return signature; }
			void SetSignature(int p, int q) { signature = {p,q}; }
		public:
			/**
				Create a Euclidean metric, i.e. with signature (0,4)
			 */
			static GammaTensor EuclideanMetric(int offset=0) {
				return GammaTensor(Indices::GetGreekSeries(2, {0,3}, offset), 0,4);
			}

			/**
				Create a Minkowskian metric, i.e. with signature (1,3)
			 */
			static GammaTensor MinkowskianMetric(int offset=0) {
				return GammaTensor(Indices::GetGreekSeries(2, {0,3}, offset), 1,3);
			}

			/**
				Create a spatial metric, i.e. with signature (0,3)
			 */
			static GammaTensor SpatialMetric(int offset=0) {
				return GammaTensor(Indices::GetRomanSeries(2, {1,3}, offset), 0,3);
			}
		public:
			/**
				Evaluate the tensor components. It returns 0 if evaluated
			 	off diagonal, -1 for all indices < p and 1 else.
			 */
			virtual Scalar Evaluate(const std::vector<unsigned>& vec) const override {
				if (vec.size() != 2) {
					throw IncompleteIndexAssignmentException();
				}

				if (vec[0] == vec[1]) {
					if (vec[0]-indices[0].GetRange().GetFrom() < signature.first) return -1;
					else return 1;
				}
				return 0;
			}

			virtual TensorPointer Canonicalize() const override {
				auto sortedIndices = indices.Ordered();
				return std::move(TensorPointer(new GammaTensor(sortedIndices, signature.first, signature.second)));
			}
		public:
			static void DoSerialize(std::ostream& os, const GammaTensor& tensor) {
				int p = tensor.signature.first;
				int q = tensor.signature.second;

				os.write(reinterpret_cast<const char*>(&p), sizeof(p));
				os.write(reinterpret_cast<const char*>(&q), sizeof(q));
			}

			static TensorPointer DoDeserialize(std::istream& is, const Indices& indices) {
				int p, q;
				is.read(reinterpret_cast<char*>(&p), sizeof(p));
				is.read(reinterpret_cast<char*>(&q), sizeof(q));

				return TensorPointer(new GammaTensor(indices, p, q));
			}
		private:
			std::pair<int, int> signature;
		};

		// Alias
		typedef GammaTensor		MetricTensor;

		/**
			\class EpsilonGammaTensor

		 	Class to represent a multiplied version of epsilon and gamma
		 	tensors. Although it is possible to also obtain this with the
		 	help of EpsilonTensor and GammaTensor by multiplication,
		 	this allows us to directly put some optimizations in.

		 	For example we can immediately return the result in case
		 	the epsilon or one of the gammas vanish. It remains to be checked
		 	if a check of the indices will simplify the evaluation.
		 */
		class EpsilonGammaTensor : public AbstractTensor {
		public:
			EpsilonGammaTensor(unsigned numEpsilon, unsigned numGamma, const Indices& indices) : /*Tensor("EpsilonGamma", "\\epsilon\\gamma", indices)*/ AbstractTensor("", "", indices), numEpsilon(numEpsilon), numGamma(numGamma) {
				assert(numEpsilon * 3 + numGamma*2 == indices.Size());

				type = TensorType::EPSILONGAMMA;
			}

			EpsilonGammaTensor(const EpsilonGammaTensor& other)
					: AbstractTensor(other), numEpsilon(other.numEpsilon), numGamma(other.numGamma) { }
			EpsilonGammaTensor(EpsilonGammaTensor&& other)
					: AbstractTensor(std::move(other)), numEpsilon(std::move(other.numEpsilon)), numGamma(std::move(other.numGamma)) { }

			virtual ~EpsilonGammaTensor() = default;
		public:
			EpsilonGammaTensor& operator=(const EpsilonGammaTensor& other) {
				*this = other;
				numEpsilon = other.numEpsilon;
				numGamma = other.numGamma;
				return *this;
			}

			EpsilonGammaTensor& operator=(EpsilonGammaTensor&& other) {
				*this = std::move(other);
				numEpsilon = std::move(other.numEpsilon);
				numGamma = std::move(other.numGamma);
				return *this;
			}
		public:
			virtual TensorPointer Clone() const override {
				return TensorPointer(new EpsilonGammaTensor(*this));
			}
		public:
			virtual std::string ToString() const override {
				std::stringstream ss;
				unsigned pos = 0;

				for (unsigned i=0; i<numEpsilon; i++) {
					ss << "\\epsilon" << indices.Partial({pos,pos+2});
					pos += 3;
				}

				for (unsigned i=0; i<numGamma; i++) {
					ss << "\\gamma" << indices.Partial({pos, pos+1});
					pos += 2;
				}

				return ss.str();
			}
		public:
			unsigned GetNumEpsilons() const { return numEpsilon; }
			unsigned GetNumGammas() const { return numGamma; }
		public:
			static std::vector<unsigned> Partial(const std::vector<unsigned>& args, Range range) {
				std::vector<unsigned> result;
				for (auto i : range) {
					result.push_back(args[i]);
				}
				return result;
			}

			virtual Scalar Evaluate(const std::vector<unsigned>& args) const override {
				Scalar result = 1;
				unsigned pos = 0;

				// Calculate the epsilon contribution
				for (unsigned i=0; i<numEpsilon; i++) {
					auto indices = this->indices.Partial({pos,pos+2});
					auto partialArgs = Partial(args, {pos,pos+2});

					result *= EpsilonTensor::GetEpsilonComponents(partialArgs);

					if (result == 0.0) return result;

					pos += 3;
				}

				// Calculate the gamma contribution
				for (unsigned i=0; i<numGamma; i++) {
					auto indices = this->indices.Partial({pos, pos+1});
					auto partialArgs = Partial(args, {pos, pos+1});
					result *= GammaTensor(indices, 0,3).Evaluate(partialArgs);// GammaTensor::Evaluate(partialArgs, GammaTensor(indices, 0,3));

					if (result == 0.0) return result;

					pos += 2;
				}

				return result;
			}

			virtual void SetIndices(const Indices& indices) {
				this->indices = indices;
			}

			virtual TensorPointer Canonicalize() const override {
				unsigned pos = 0;
				int sign = 1;

				Indices newIndices;

				// Canonicalize the epsilon contribution
				if (numEpsilon == 1) {
					auto epsilonIndices = indices.Partial({0, 2});

					// Sort and append the indices to the new list
					auto sortedIndices = epsilonIndices.Ordered();
					newIndices.Append(sortedIndices);

					// Find the sign
					sign = Permutation::From(epsilonIndices, sortedIndices).Sign();

					pos += 3;
				}

				// Vector for the sorted indices of the gammas
				std::vector<Indices> gammas;

				// Canonicalize the gamma contribution
				for (unsigned i=0; i<numGamma; i++) {
					auto gammaIndices = indices.Partial({pos, pos+1});

					// Sort and append the indices to the new list
					auto sortedIndices = gammaIndices.Ordered();
					gammas.push_back(sortedIndices);

					pos += 2;
				}

				// Sort the indices of the gammas to respect the
				// commutivity of gammas
				std::sort(gammas.begin(), gammas.end(), [](const Indices& a, const Indices& b) {
					return a[0] < b[0];
				});

				// Append the now sorted gammas to all indices
				for (auto& gammaIndices : gammas) {
					newIndices.Append(gammaIndices);
				}

				// Construct and return result
				if (sign < 0) {
					return std::move(TensorPointer(new ScaledTensor(std::move(TensorPointer(new EpsilonGammaTensor(numEpsilon, numGamma, newIndices))), -1)));
				} else {
					return std::move(TensorPointer(new EpsilonGammaTensor(numEpsilon, numGamma, newIndices)));
				}
			}
		public:
			static void DoSerialize(std::ostream& os, const EpsilonGammaTensor& tensor) {
				unsigned numEpsilon = tensor.numEpsilon;
				unsigned numGamma = tensor.numGamma;

				os.write(reinterpret_cast<const char*>(&tensor.numEpsilon), sizeof(tensor.numEpsilon));
				os.write(reinterpret_cast<const char*>(&tensor.numGamma), sizeof(tensor.numGamma));
			}

			static TensorPointer DoDeserialize(std::istream& is, const Indices& indices) {
				unsigned numEpsilon, numGamma;
				is.read(reinterpret_cast<char*>(&numEpsilon), sizeof(numEpsilon));
				is.read(reinterpret_cast<char*>(&numGamma), sizeof(numGamma));

				return TensorPointer(new EpsilonGammaTensor(numEpsilon, numGamma, indices));

				/*unsigned numEpsilon = (indices.Size() % 2 == 0) ? 0 : 1;
				unsigned numGamma = (indices.Size() % 2 == 0) ? indices.Size()/2 : (indices.Size()-3)/2;
				return std::move(TensorPointer(new EpsilonGammaTensor(numEpsilon, numGamma, indices)));*/
			}
		private:
			unsigned numEpsilon;
			unsigned numGamma;
		};







		void AbstractTensor::Serialize(std::ostream& os) const {
			// Serialize name and printed_text
			os << name << ";" << printed_text << ";";

			// Serialize the indices
			indices.Serialize(os);

			// Write type
			int typeC = static_cast<int>(type);
			os.write(reinterpret_cast<const char*>(&typeC), sizeof(typeC));

			switch (type) {
				case AbstractTensor::TensorType::ADDITION:
					AddedTensor::DoSerialize(os, *static_cast<const AddedTensor*>(this));
					break;
				case AbstractTensor::TensorType::MULTIPLICATION:
					MultipliedTensor::DoSerialize(os, *static_cast<const MultipliedTensor*>(this));
					break;
				case AbstractTensor::TensorType::SCALED:
					ScaledTensor::DoSerialize(os, *static_cast<const ScaledTensor*>(this));
					break;
				case AbstractTensor::TensorType::SUBSTITUTE:
					SubstituteTensor::DoSerialize(os, *static_cast<const SubstituteTensor*>(this));
					break;
				case AbstractTensor::TensorType::ZERO:
					ZeroTensor::DoSerialize(os, *static_cast<const ZeroTensor*>(this));
					break;
				case AbstractTensor::TensorType::SCALAR:
					ScalarTensor::DoSerialize(os, *static_cast<const ScalarTensor*>(this));
					break;
				case AbstractTensor::TensorType::EPSILONGAMMA:
					EpsilonGammaTensor::DoSerialize(os, *static_cast<const EpsilonGammaTensor*>(this));
					break;
				case AbstractTensor::TensorType::GAMMA:
					GammaTensor::DoSerialize(os, *static_cast<const GammaTensor*>(this));
					break;

				default: break;
			}
		}

		std::unique_ptr<AbstractTensor> AbstractTensor::Deserialize(std::istream& is) {
			// Read name
			std::string name;
			std::getline(is, name, ';');

			// Read printed text
			std::string printed_text;
			std::getline(is, printed_text, ';');

			// Read indices
			auto indices = *Indices::Deserialize(is);

			// Read type
			int typeC;
			is.read(reinterpret_cast<char*>(&typeC), sizeof(typeC));
			TensorType type = static_cast<TensorType>(typeC);

			TensorPointer result;

			// If not a standard tensor, do the specific serialization stuff
			switch (type) {
				case TensorType::ADDITION:
					result = std::move(AddedTensor::DoDeserialize(is, indices));
					break;

				case TensorType::MULTIPLICATION:
					result = std::move(MultipliedTensor::DoDeserialize(is, indices));
					break;

				case TensorType::SCALED:
					result = std::move(ScaledTensor::DoDeserialize(is, indices));
					break;

				case TensorType::SCALAR:
					result = std::move(ScalarTensor::DoDeserialize(is, indices));
					break;

				case TensorType::GAMMA:
					result = std::move(GammaTensor::DoDeserialize(is, indices));
					break;

				case TensorType::EPSILONGAMMA:
					result = std::move(EpsilonGammaTensor::DoDeserialize(is, indices));
					break;

				case TensorType::SUBSTITUTE:
					result = std::move(SubstituteTensor::DoDeserialize(is, indices));
					break;

				case TensorType::ZERO:
					result = std::move(ZeroTensor::DoDeserialize(is, indices));
					break;

				default:
					auto t = TensorPointer(new AbstractTensor(name, printed_text, indices));
					t->SetName(name);
					t->SetPrintedText(printed_text);
					return std::move(t);
			}

			// Assign the name and printed text
			result->SetName(name);
			result->SetPrintedText(printed_text);

			return std::move(result);
		}

		class Tensor : public AbstractExpression {
		public:
			Tensor() : AbstractExpression(TENSOR), pointer(TensorPointer(new ZeroTensor())) { }
			Tensor(const std::string& name, const std::string& printable, const Indices& indices) : AbstractExpression(TENSOR), pointer(TensorPointer(new AbstractTensor(name, printable, indices))) { }

			Tensor(const Tensor& other) : AbstractExpression(TENSOR), pointer(std::move(other.pointer->Clone())) { }
			Tensor(Tensor&& other) : AbstractExpression(TENSOR), pointer(std::move(other.pointer)) { }

			virtual ~Tensor() = default;
		private:
			Tensor(TensorPointer pointer) : AbstractExpression(TENSOR), pointer(std::move(pointer)) { }
		public:
			Tensor& operator=(const Tensor& other) {
				pointer = std::move(other.pointer->Clone());
				return *this;
			}

			Tensor& operator=(Tensor&& other) {
				pointer = std::move(other.pointer);
				return *this;
			}
		public:
			virtual ExpressionPointer Clone() const override { return std::move(ExpressionPointer(new Tensor(pointer->Clone()))); }
		public:
			template<class T>
			T* As() {
				return static_cast<T*>(pointer.get());
			}

			template<class T>
			const T* As() const {
				return static_cast<const T*>(pointer.get());
			}
		private:
			typedef Scalar scalar_type;
		public:
			static Tensor Zero() { return Tensor(TensorPointer(new ZeroTensor())); }
			static Tensor One() { return Tensor(TensorPointer(new ScalarTensor(1))); }
			//static Tensor Scalar(const Scalar& c) { return Tensor(TensorPointer(new ScalarTensor(c))); }

			static Tensor Delta(const Indices& indices) { return Tensor(TensorPointer(new DeltaTensor(indices))); }
			static Tensor Epsilon(const Indices& indices) { return Tensor(TensorPointer(new EpsilonTensor(indices))); }
			static Tensor Gamma(const Indices& indices) { return Tensor(TensorPointer(new GammaTensor(indices))); }
			static Tensor Gamma(const Indices& indices, int p, int q) { return Tensor(TensorPointer(new GammaTensor(indices, p, q))); }
			static Tensor EpsilonGamma(unsigned numEpsilon, unsigned numGamma, const Indices& indices) {
				return Tensor(TensorPointer(new EpsilonGammaTensor(numEpsilon, numGamma, indices)));
			}

            static Tensor Contraction(const Tensor& tensor, const Indices& indices) {
                // Clone
                auto clone = tensor.pointer->Clone();

                // Set the tensor to the new indices
                clone->SetIndices(indices);

                // If there are no
                if (!indices.ContainsContractions()) {
                    return Tensor(std::move(clone));
                }

                // Syntactic sugar, just multiply by one, then the evaluation
                // magic makes everything correct
                return One() * Tensor(std::move(clone));
            }

			static Tensor Substitute(const Tensor& tensor, const Indices& indices) {
				// Syntactic sugar for addition
				if (tensor.IsAdded()) {
					Tensor result = Tensor::Zero();

					for (int i=0; i<tensor.As<AddedTensor>()->Size(); ++i) {
						result += Substitute(Tensor(tensor.As<AddedTensor>()->At(i)->Clone()), indices);
					}

					return result;
				}

				// Syntactic sugar for scaling
				if (tensor.IsScaled()) {
					return tensor.As<ScaledTensor>()->GetScale() * Substitute(Tensor(tensor.As<ScaledTensor>()->GetTensor()->Clone()), indices);
				}

				return Tensor(TensorPointer(new SubstituteTensor(std::move(tensor.pointer->Clone()), indices)));
			}
		public:
			bool IsCustom() const { return pointer->IsCustomTensor(); }

			bool IsAdded() const { return pointer->IsAddedTensor(); }
			bool IsMultiplied() const { return pointer->IsMultipliedTensor(); }
			bool IsScaled() const { return pointer->IsScaledTensor(); }
			bool IsZeroTensor() const { return pointer->IsZeroTensor(); }

			bool IsScalar() const { return pointer->IsScalar(); }
			bool IsNumeric() const { return pointer->IsNumeric(); }
			bool IsSubstitute() const { return pointer->IsSubstitute(); }

			bool IsEpsilon() const { return pointer->IsEpsilonTensor(); }
			bool IsGamma() const { return pointer->IsGammaTensor(); }
			bool IsEpsilonGamma() const { return pointer->IsEpsilonGammaTensor(); }
			bool IsDelta() const { return pointer->IsDeltaTensor(); }

			std::string TypeToString() const { return pointer->TypeToString(); }
		public:
			inline bool IsEqual(const Tensor& other) const { return pointer->IsEqual(*other.pointer); }

			inline Indices GetIndices() const { return pointer->GetIndices(); }
			inline std::string GetName() const { return pointer->GetName(); }
			inline void SetName(const std::string& name) { pointer->SetName(name); }
			inline void SetIndices(const Indices& indices) { pointer->SetIndices(indices); }

			inline void PermuteIndices(const Permutation& permutation) { pointer->PermuteIndices(permutation); }

			inline Tensor Canonicalize() const { return Tensor(std::move(pointer->Canonicalize())); }

			inline bool AllRangesEqual() const { return pointer->AllRangesEqual(); }

			inline std::vector<std::vector<unsigned>> GetAllIndexCombinations() const { return pointer->GetAllIndexCombinations(); }

			inline bool IsZero() const { return pointer->IsZero(); }
		public:
			virtual std::string ToString() const override {
				// One summand per line
				auto summands = GetSummands();

				// Stop recursion if atomic tensor
				if (summands.size() == 1) {
					if (summands[0].IsZeroTensor()) return "0";
					return summands[0].pointer->ToString();
				}

				// Else, iterate over all summands
				std::stringstream ss;
				for (unsigned i=0; i<summands.size(); i++) {
					ss << summands[i];
					if (i < summands.size() - 1) ss << " + " << std::endl;
				}
				return ss.str();
			}
		public:
			bool HasVariables() const {
				bool result = false;

				// Helper method
				std::function<void(AbstractTensor* tensor)> helper = [&](const AbstractTensor* tensor) {
					if (tensor->IsScaledTensor()) result = result || As<ScaledTensor>()->GetScale().HasVariables();
					else if (tensor->IsAddedTensor()) {
						for (int i=0; i<static_cast<const AddedTensor*>(tensor)->Size(); ++i) {
							helper(static_cast<const AddedTensor*>(tensor)->At(i).get());
						}
					} else if (tensor->IsMultipliedTensor()) {
						helper(static_cast<const MultipliedTensor*>(tensor)->GetFirst().get());
						helper(static_cast<const MultipliedTensor*>(tensor)->GetSecond().get());
					}
				};

				helper(pointer.get());

				return result;
			}

			/**
				\brief Splits the tensor in its summands

				\returns {std::vector<Tensor>}		List of all the tensors
			 */
			std::vector<Tensor> GetSummands() const {
				if (IsAdded()) {
					std::vector<Tensor> result;

					for (int i=0; i<As<AddedTensor>()->Size(); ++i) {
						result.push_back(Tensor(std::move(As<AddedTensor>()->At(i)->Clone())));
					}

					return result;
				} else {
					return { *this };
				}
			}

			/**
				\brief Expands the tensorial expression

				Expands the tensorial expression, but keeps brackets of scalars, i.e.

					Simplify((Gamma(a b) + Gamma(b a)) * Epsilon(c d e)) =
					Gamma(a b) * Epsilon(c d e) + Gamma(b a) * Epsilon(c d e)

				but
					(3 + a) * Gamma(b c)
				remains the same

				\returns {Tensor}	The expanded tensorial expression
			 */
			Tensor Expand() const {
				// Get the summands in the expression
				auto summands = GetSummands();

				// Start result
				Tensor result = Tensor::Zero();

				// Iterate over all summands
				for (auto& tensor : summands) {
					// If the tensor is scaled
					//
					if (tensor.IsScaled()) {
						ScaledTensor* _tensor = static_cast<ScaledTensor*>(tensor.pointer.get());
						scalar_type c = _tensor->GetScale();
						auto _summands = Tensor(std::move(_tensor->GetTensor()->Clone())).GetSummands();
						for (auto& _tensor : _summands) result += c * _tensor;
					} else if (tensor.IsMultiplied()) {
						MultipliedTensor* _tensor = static_cast<MultipliedTensor*>(tensor.pointer.get());

						if (!_tensor->GetFirst()->IsAddedTensor() && _tensor->GetSecond()->IsAddedTensor()) {
							auto first = Tensor(_tensor->GetFirst()->Clone());
							auto _summands = Tensor(std::move(_tensor->GetSecond()->Clone())).GetSummands();
							for (auto& second : _summands) result += first * second;
						} else if (_tensor->GetFirst()->IsAddedTensor() && !_tensor->GetSecond()->IsAddedTensor()) {
							auto second = Tensor(_tensor->GetSecond()->Clone());
							auto _summands = Tensor(std::move(_tensor->GetFirst()->Clone())).GetSummands();
							for (auto& first : _summands) result += first * second;
						} else if (_tensor->GetFirst()->IsAddedTensor() && _tensor->GetSecond()->IsAddedTensor()) {
							auto _summands1 = Tensor(std::move(_tensor->GetFirst()->Clone())).GetSummands();
							auto _summands2 = Tensor(std::move(_tensor->GetSecond()->Clone())).GetSummands();
							for (auto& first : _summands1) {
								for (auto& second : _summands2) {
									result += first * second;
								}
							}
						}
					} else {
						result += tensor;
					}
				}

				return result;
			}

			/**
				\brief Simplify the expression

				Simplifies the expression by factorizing it into a sum of the linear independent
				tensors. Note that this will get rid of expressions that are not obvious from the
				theory-wise point of view but are numerical facts. Since two tensors are, however,
				equal if they have the same components in one coordinate system, this is completely
				fine.

				\returns {Tensor}	The simplified tensorial expression
			 */
			Tensor Simplify() const {
				// Scaling heuristics
				if (IsScaled()) {
					auto it = SeparateScalefactor();
					return it.first * it.second.Simplify();
				};

				// Multiplied tensors heuristics
				if (IsMultiplied()) {
					return Tensor(static_cast<MultipliedTensor*>(pointer.get())->GetFirst()->Clone()).Simplify() * Tensor(static_cast<MultipliedTensor*>(pointer.get())->GetSecond()->Clone()).Simplify();
				}

				// If the tensor is not added, check if it is zero, otherwise no further simplification possible
				if (!IsAdded()) {
<<<<<<< HEAD
					if (IsZero()) return Tensor::Zero();
=======
>>>>>>> bf769d40
					return *this;
				}

				// Get the summands
				auto summands = GetSummands();

				// Initialize
                std::map<unsigned,Vector::Vector> vectors;

				// Get the indices of the resulting tensor
				auto indices = GetIndices();
				auto combinations = GetAllIndexCombinations();

				unsigned dimension = combinations.size();

				Vector::Matrix M (dimension, summands.size());

				// Insert the values into the matrix
				{
					Common::TaskPool pool;
					std::mutex mutex;

					for (int i=0; i<summands.size(); i++) {
						pool.Enqueue([&](unsigned id, const Tensor& tensor) {

							for (int j=0; j<dimension; j++) {
<<<<<<< HEAD
								IndexAssignments assignment;
=======
                                IndexAssignments assignment;
>>>>>>> bf769d40

								// Convert into index assignment
                        		int k = 0;
                        		for (auto &index : indices) {
                            		assignment[index.GetName()] = combinations[j][k];
                            		k++;
                        		}
<<<<<<< HEAD
=======

                        		// Calculate the value of the assignment
                        		float value = tensor(assignment).ToDouble();

                        		// only lock and insert if necessary
                        		if (value != 0) {
                        			std::unique_lock<std::mutex> lock(mutex);

                        			// Insert the value into the matrix
                        			M(j,id) = value;
                        		}
							}

						}, i, summands[i].SeparateScalefactor().second);
					}

					pool.Wait();
				}
>>>>>>> bf769d40

                        		// Calculate the value of the assignment
                        		float value = tensor(assignment).ToDouble();

                        		// only lock and insert if necessary
                        		if (value != 0) {
                        			std::unique_lock<std::mutex> lock(mutex);

                        			// Insert the value into the matrix
                        			M(j,id) = tensor(assignment).ToDouble();
                        		}
							}

						}, i, summands[i].SeparateScalefactor().second);
					}

					pool.Wait(); 
				}
  
                // Reduce to reduced matrix echelon form
                M.ToRowEchelonForm();

                // Now start collecting the tensors
                Tensor result = Tensor::Zero();

                int k=0;

                std::vector<scalar_type> _map_scalars;
                std::vector<Tensor> _map_tensors;

                // Iterate over the rows
                unsigned max = std::min(static_cast<unsigned>(M.GetNumberOfRows()), static_cast<unsigned>(summands.size()));

                for (int currentRow=0; currentRow < max; currentRow++) {
                	// Initialize the next tensor
                	scalar_type scalar = 0;
                	Tensor tensor = Tensor::Zero();

                	bool foundBase=false;

<<<<<<< HEAD
                	for (int i=k; i<summands.size(); i++) {
                		if (M(currentRow,i) == 0) continue;
                		else if (M(currentRow,i) == 1 && !foundBase) {
                			// switch mode
                			foundBase = true;
                			k = i+1;

                			// Found a new base vector
                			scalar = summands[i].SeparateScalefactor().first;
                			tensor = summands[i].SeparateScalefactor().second.Simplify();
                		} else if (foundBase) {
                			if (std::fmod(M(currentRow,i),1) == 0) {
                				scalar += summands[i].SeparateScalefactor().first * Scalar(M(currentRow,i),1);
                			} else {
                				scalar += summands[i].SeparateScalefactor().first * M(currentRow,i);
                			}
                		} else {
                			// SOMETHING WENT WRONG!!!
                			// TODO: throw exception
                			return Tensor::Zero();
                		}
                	}
=======
                    for (int i=k; i<summands.size(); i++) {
                        if (M(currentRow,i) == 0) continue;
                        else if (M(currentRow,i) == 1 && !foundBase) {
                            // switch mode
                            foundBase = true;
                            k = i+1;

                            // Found a new base vector
                            scalar = summands[i].SeparateScalefactor().first;
                            tensor = summands[i].SeparateScalefactor().second;//.Simplify();
                        } else if (foundBase) {
                            if (std::fmod(M(currentRow,i),1) == 0) {
                                scalar += summands[i].SeparateScalefactor().first * Scalar(M(currentRow,i),1);
                            } else {
                                scalar += summands[i].SeparateScalefactor().first * M(currentRow,i);
                            }
                        } else if (i == summands.size()-1 && !foundBase) {
                            // If all the values were zero, no further information
                            // can be found in the matrix, thus break the loop
                            break;
                        } else {
                            // SOMETHING WENT WRONG!!!
                            // TODO: throw exception
                            return Tensor::Zero();
                        }
                    }
>>>>>>> bf769d40

                	// Add to the tensor map
                	auto it = std::find(_map_scalars.begin(), _map_scalars.end(), scalar);
                	if (it == _map_scalars.end()) {
                		_map_scalars.push_back(scalar);
                		_map_tensors.push_back(tensor);
                	} else {
                		auto id = it - _map_scalars.begin();
                		_map_tensors[id] += tensor;
                	}
                }

                // Add everything to the result
                for (unsigned i=0; i<_map_scalars.size(); i++) {
                	result += _map_scalars[i] * _map_tensors[i];
                }

				return result;
			}

			inline std::pair<scalar_type, Tensor> SeparateScalefactor() const {
				if (pointer->IsScaledTensor()) {
					return { As<ScaledTensor>()->GetScale(), Tensor(TensorPointer(As<ScaledTensor>()->GetTensor()->Clone())) };
				} else if (pointer->IsSubstitute()) {
					auto res = Tensor(std::move(static_cast<SubstituteTensor*>(pointer.get())->GetTensor()->Clone())).SeparateScalefactor();
					return { res.first, Tensor::Substitute(res.second, GetIndices()) };
				} else {
					return { 1, *this };
				}
			}

			Tensor SubstituteVariable(const scalar_type& variable, const scalar_type& expression) const {
				auto summands = GetSummands();

				Tensor result = Tensor::Zero();

				for (auto& _tensor : summands) {
					auto tmp = _tensor.SeparateScalefactor();
					result += tmp.first.Substitute(variable, expression) * tmp.second;
				}

				return result;
			}

			Tensor SubstituteVariables(const std::vector<std::pair<scalar_type, scalar_type>>& substitutions) const {
				Tensor result = *this;

				for (auto& substitution : substitutions) {
					result = std::move(result.SubstituteVariable(substitution.first, substitution.second));
				}

				return result;
			}

			Tensor RedefineVariables(const std::string& name) const {
				// Separate the summands, if available
				auto summands = GetSummands();

				Tensor result = Tensor::Zero();
				unsigned variableCount = 1;

				for (auto& tensor : summands) {
					// If the tensor is scaled, redefine the free variable in front (if present)
					if (tensor.IsScaled() && tensor.As<ScaledTensor>()->GetScale().HasVariables()) {
						result += scalar_type(name, variableCount++) * Tensor(tensor.As<ScaledTensor>()->GetTensor()->Clone());
					} else if (tensor.IsMultiplied()) {
						MultipliedTensor* _tensor = static_cast<MultipliedTensor*>(tensor.pointer.get());
						auto first = Tensor(_tensor->GetFirst()->Clone()).SeparateScalefactor();
						auto second = Tensor(_tensor->GetSecond()->Clone()).SeparateScalefactor();
						if (first.first.HasVariables() || second.first.HasVariables()) {
							result += scalar_type(name, variableCount++) * first.second * second.second;
						} else result += first.second * second.second;
					} else {
						result += tensor;
					}
				}

				return result;
			}

			std::vector<std::pair<scalar_type, Tensor>> ExtractVariables(Tensor* inhomogeneousPart = nullptr) const {
				// First expand and get summands
				auto summands = GetSummands();

				// Start result
				std::vector<scalar_type> result_scalars;
				std::vector<Tensor> result_tensors;

				// Iterate over all the summands
				for (auto& _tensor : summands) {
					// Extract the prefactor
					auto tmp = _tensor.SeparateScalefactor();
					auto scalar = tmp.first;
					auto tensor = tmp.second;

					// Expand scalar part
					auto scalarSummands = scalar.GetSummands();
					for (auto& v : scalarSummands) {
						// If the scalar is a variable
						if (v.IsVariable()) {
							auto it = std::find(result_scalars.begin(), result_scalars.end(), v);
							if (it == result_scalars.end()) {
								result_scalars.push_back(v);
								result_tensors.push_back(tensor);
							} else {
								result_tensors[it - result_scalars.begin()] += tensor;
							}
						}
						// if the scalar is a number, just add the tensor to the inhomogeneous part
						else if (v.IsNumeric()) {
							if (inhomogeneousPart != nullptr) (*inhomogeneousPart) += _tensor;
						}
						// if the scalar is a multiplication, we knwo that at least one of both
						// factors is a variable
						else if (v.IsMultiplied()) {
							auto first = v.As<MultipliedScalar>()->GetFirst()->Clone();
							auto second = v.As<MultipliedScalar>()->GetSecond()->Clone();

							bool a1 = v.As<MultipliedScalar>()->GetFirst()->IsVariable();
							bool a2 = v.As<MultipliedScalar>()->GetFirst()->IsNumeric();

							bool b1 = v.As<MultipliedScalar>()->GetSecond()->IsVariable();
							bool b2 = v.As<MultipliedScalar>()->GetSecond()->IsNumeric();

							if (a1 && b2) {
								scalar_type s = scalar_type(std::move(first));
								Tensor newTensor = scalar_type(std::move(second)) * tensor;

								auto it = std::find(result_scalars.begin(), result_scalars.end(), s);
								if (it == result_scalars.end()) {
									result_scalars.push_back(s);
									result_tensors.push_back(newTensor);
								} else {
									result_tensors[it - result_scalars.begin()] += newTensor;
								}
							} else if (a2 && b1) {
								scalar_type s = scalar_type(std::move(second));
								Tensor newTensor = scalar_type(std::move(first)) * tensor;

								auto it = std::find(result_scalars.begin(), result_scalars.end(), s);
								if (it == result_scalars.end()) {
									result_scalars.push_back(s);
									result_tensors.push_back(newTensor);
								} else {
									result_tensors[it - result_scalars.begin()] += newTensor;
								}
							} else {
								// Throw exception, do not support quadratic terms
								assert(false);
							}
						}
					}
				}

				// Turn this into the result
				std::vector< std::pair<scalar_type, Tensor> > result;
				for (unsigned i=0; i<result_scalars.size(); i++) {
					result.push_back({ result_scalars[i], result_tensors[i] });
				}

				return result;
			}

			/**
				\brief Convert the tensorial equation into a homogeneous linear system


			 */
			std::pair< Vector::Matrix, std::vector<scalar_type> > ToHomogeneousLinearSystem() const {
				// First expand and get summands
				auto variables = ExtractVariables();

				// Get all the index assignments
				auto indices = GetIndices();
				auto combinations = GetAllIndexCombinations();

				// Get the dimensions of the system
				unsigned n = combinations.size();
				unsigned m = variables.size();

				// Create matrix
				Vector::Matrix M(n, m);
				std::vector<scalar_type> _variables;

				// Iterate over all variables
				int i = 0;
				for (auto& pair : variables) {
					_variables.push_back(pair.first);

					// Evaluate all the components
					for (int j=0; j<combinations.size(); j++) {
						IndexAssignments assignment;

                        // Convert into index assignment
                        int k = 0;
                        for (auto &index : indices) {
                            assignment[index.GetName()] = combinations[j][k];
                            k++;
                        }

                        // Plug the value of the assignment into the matrix
                        M(j,i) = (pair.second)(assignment).ToDouble();
					}

					i++;
				}

				return { M, _variables };
			}
		public:
			std::vector<Indices> PermuteIndices(const Indices& indices) const {
				auto tensorIndices = GetIndices();

				// Calculate the position of the indices to permute
				std::vector<unsigned> positionsToPermute;
				for (auto& index : indices) {
					positionsToPermute.push_back(tensorIndices.IndexOf(index) + 1);
				}

				std::vector<Indices> permutations;

				// Helper method
                std::function<void(unsigned,Indices,Indices)> fn = [&](unsigned i, Indices used, Indices unused) {
                    // if all indices are used,
                    if (unused.Size() == 0) {
                        permutations.push_back(used);
                    } else {
                        // if the current index is not part of the symmetrized indices, just insert and go to the next
                        if (std::find(positionsToPermute.begin(), positionsToPermute.end(), i+1) == positionsToPermute.end()) {
                            used.Insert(tensorIndices[i]);
                            unused.Remove(std::distance(unused.begin(), std::find(unused.begin(), unused.end(), tensorIndices[i])));
                            fn(i+1, used, unused);
                        } else {
                            // else, iterate over the indices to change
                            for (auto& k : positionsToPermute) {
                                Indices newUnused = unused;
                                Indices newUsed = used;

                                auto it = std::find(newUnused.begin(), newUnused.end(), tensorIndices[k-1]);

                                // if the index is unused, add it and call recursion for next index
                                if (it != newUnused.end()) {
                                    int pos = std::distance(newUnused.begin(), it);
                                    newUnused.Remove(std::distance(newUnused.begin(), it));
                                    newUsed.Insert(tensorIndices[k - 1]);
                                    fn(i + 1, newUsed, newUnused);
                                }
                            }
                        }
                    }
                };

                // Let the magic happen ...
                Indices empty = {};
                fn(0, {}, tensorIndices);

                return permutations;
			}

			Tensor Symmetrize(const Indices& indices) const {
				// Handle sums differently
				if (IsAdded()) {
					auto summands = GetSummands();

					std::vector<std::pair<scalar_type,Tensor>> symmetrizedSummands;
					bool hasSameScale=true;
					scalar_type overalScale = 0;

					// Symmetrize all the summands in parallel
					{
						Common::TaskPool pool (8);
						bool firstEntry = true;
						std::mutex mutex;

						symmetrizedSummands = pool.Map<std::pair<scalar_type,Tensor>, Tensor>(summands, [&](const Tensor& tensor) {
							auto result = tensor.Symmetrize(indices).SeparateScalefactor();

							// Extract the scale of the first entry
							{
								std::unique_lock<std::mutex> lock(mutex);
								if (firstEntry) {
									firstEntry = false;
									overalScale = result.first;
								}
<<<<<<< HEAD
							}						
=======
							}
>>>>>>> bf769d40

							// If this has a different scale, remember this
							if (overalScale != result.first) hasSameScale = false;

							return result;
						});
					}

					Tensor result = Tensor::Zero();

					// If all the tensors have the same scale we can collect them
					if (hasSameScale) {
						// Collect all summands on the stack
						std::vector<Tensor> stack;

						for (int i=0; i<symmetrizedSummands.size(); i++) {
							auto __summands = symmetrizedSummands[i].second.GetSummands();
							for (auto& s : __summands) {
								stack.push_back(std::move(s));
							}
						}

						std::vector< std::pair<scalar_type, Tensor> > reduced;
						scalar_type lastScale;
						bool allTheSameScale=true;

						{
							bool firstEntry = true;

							while (stack.size() > 0) {
								// Get the first element from the stack
								auto s = stack[0].SeparateScalefactor();
								Tensor current = std::move(s.second);
								Scalar scale = std::move(s.first);

								// Remove the first element
								stack.erase(stack.begin());

								// Iterate over all the other summands
								for (int i=0; i<stack.size(); i++) {
									auto t = stack[i].SeparateScalefactor();
									Tensor newTerm = std::move(t.second);
									Scalar newScale = std::move(t.first);

<<<<<<< HEAD
									// If the tensor is the same after canonicalization modulo scale, 
									// change the scale of the original tensor and remove the new one 
=======
									// If the tensor is the same after canonicalization modulo scale,
									// change the scale of the original tensor and remove the new one
>>>>>>> bf769d40
									// from the stack.
									if (newTerm.GetType() == current.GetType() && newTerm.GetIndices() == current.GetIndices()) {
										scale += newScale;
										stack.erase(stack.begin() + i);
										i--;
									}
								}

								if (!scale.IsNumeric() || scale.ToDouble() != 0) {
									if (firstEntry) {
										firstEntry = false;
										lastScale = scale;
									}

									if (lastScale != scale) {
										allTheSameScale = false;
									}
									reduced.push_back({ scale, current });
								}
							}
						}

						for (auto& pair : reduced) {
							if (allTheSameScale) result += pair.second;
							else result += pair.first * pair.second;
						}

						if (allTheSameScale) result *= lastScale;

						return overalScale * result;

					} else {
						// Iterate over all symmetrized pairs
						for (auto& pair : symmetrizedSummands) {
							result += pair.first * pair.second;
						}

						return result;
					}

					/*// Set overall scale
					Scalar overallScale = 1;
					if (!hasScaled && symmetrizedSummands.size() > 0) overallScale = symmetrizedSummands[0].first;

					while (symmetrizedSummands.size() > 0) {
						// Get the first element from the stack
						auto s = symmetrizedSummands[0].second.SeparateScalefactor();
						Tensor current = std::move(s.second);

						Scalar scale = std::move(s.first);
						if (hasScaled) scale *= symmetrizedSummands[0].first;

						// Remove the first element
						symmetrizedSummands.erase(symmetrizedSummands.begin());

						// Iterate over all the other summands
						for (int i=0; i<symmetrizedSummands.size(); i++) {
							auto t = symmetrizedSummands[i].second.SeparateScalefactor();
							Tensor newTerm = std::move(t.second);
							Scalar newScale = std::move(t.first);
							if (hasScaled) newScale *= symmetrizedSummands[i].first;

<<<<<<< HEAD
							// If the tensor is the same after canonicalization modulo scale, 
							// change the scale of the original tensor and remove the new one 
=======
							// If the tensor is the same after canonicalization modulo scale,
							// change the scale of the original tensor and remove the new one
>>>>>>> bf769d40
							// from the stack.
							if (newTerm.GetType() == current.GetType() && newTerm.GetIndices() == current.GetIndices()) {
								scale += newScale;
								symmetrizedSummands.erase(symmetrizedSummands.begin() + i);
								i--;
							}
						}

						if (!scale.IsNumeric() || scale.ToDouble() != 0) {
							result += overallScale * scale * current;
						}
					}

					return result;*/
				}

				// Handle scales
				if (IsScaled()) {
					auto s = SeparateScalefactor();
					auto t = s.second.Symmetrize(indices);

					// If the tensor is zero, do not care about the scale
					if (t.IsZeroTensor()) return t;

					return s.first * t;
				}

				// Do not waste time on zero tensor
				if (IsZeroTensor()) return *this;

				// Get the permutation of the tensor
				auto permutations = PermuteIndices(indices);

				// Prepare result
				Tensor result = Tensor::Zero();
<<<<<<< HEAD
				
=======

>>>>>>> bf769d40
				// Generate permuted summands
				{
					std::vector<Tensor> stack;

					// Move the tensors on the stack
					{
						Common::TaskPool pool (8);
						stack = pool.Map<Tensor,Indices>(permutations, [this](const Indices& indices) {
							Tensor clone = *this;
							clone.SetIndices(indices);
							return clone.Canonicalize();
						});
					}

<<<<<<< HEAD
					// Iterate over all 
=======
					// Iterate over all
>>>>>>> bf769d40
					while (stack.size() > 0) {
						// Get the first element from the stack
						auto s = stack[0].SeparateScalefactor();
						Tensor current = std::move(s.second);
						Scalar scale = std::move(s.first);

						// Remove the first element
						stack.erase(stack.begin());

						// Iterate over all the other summands
						for (int i=0; i<stack.size(); i++) {
							auto t = stack[i].SeparateScalefactor();
							Tensor newTerm = std::move(t.second);
							Scalar newScale = std::move(t.first);

<<<<<<< HEAD
							// If the tensor is the same after canonicalization modulo scale, 
							// change the scale of the original tensor and remove the new one 
=======
							// If the tensor is the same after canonicalization modulo scale,
							// change the scale of the original tensor and remove the new one
>>>>>>> bf769d40
							// from the stack.
							if (newTerm.GetType() == current.GetType() && newTerm.GetIndices() == current.GetIndices()) {
								scale += newScale;
								stack.erase(stack.begin() + i);
								i--;
							}
						}

						if (!scale.IsNumeric() || scale.ToDouble() != 0) {
							result += scale * current;
						}
					}
				}

				// Scale
				if (!result.IsZeroTensor()) {
					result = Scalar(1,permutations.size()) * result;
				}

				return result;
			}

			Tensor AntiSymmetrize(const Indices& indices) const {
				// Handle sums differently
				if (IsAdded()) {
					auto summands = GetSummands();

					std::map<unsigned, Tensor> permuted;
					bool hasScaled=false;

					// Permute the summands in parallel
					{
						Common::TaskPool pool (8);

						for (int i=0; i<summands.size(); ++i) {
							if (summands[i].IsScaled()) hasScaled = true;

							pool.Enqueue([&](const Tensor& tensor, unsigned id) {
								permuted.insert({ id, std::move(tensor.AntiSymmetrize(indices)) });
							}, summands[i], i);
						}

						pool.Wait();
					}

					Tensor result = Tensor::Zero();

					Scalar scale = 1;
					for (auto& pair : permuted) {
						if (pair.second.IsZeroTensor()) continue;

						if (hasScaled) {
							result += std::move(pair.second);
						} else {
							auto s = pair.second.SeparateScalefactor();
							scale = s.first;

							result += std::move(s.second);
						}
					}
<<<<<<< HEAD
					
=======

>>>>>>> bf769d40
					return scale * result;
				}

				// Handle scales
				if (IsScaled()) {
					auto s = SeparateScalefactor();
					auto t = s.second.AntiSymmetrize(indices);

					// If the tensor is zero, do not care about the scale
					if (t.IsZeroTensor()) return t;

					return s.first * t;
				}

				// Do not waste time on zero tensor
				if (IsZeroTensor()) return *this;

				// Get the permutation of the tensor
				auto permutations = PermuteIndices(indices);

				Tensor result = Tensor::Zero();
				for (auto permutation : permutations) {
					Tensor clone = *this;
					clone.SetIndices(permutation);

					int sign = Permutation::From(GetIndices(), permutation).Sign();

					if (sign > 0)
						result = result + clone;
<<<<<<< HEAD
					else 
=======
					else
>>>>>>> bf769d40
						result = result - clone;
				}

				// Scale
				if (!result.IsZeroTensor()) {
					result = Scalar(1,permutations.size()) * result;
				}

				return result;
			}
		public:
			void Serialize(std::ostream& os) const override {
				pointer->Serialize(os);
			}

			static std::unique_ptr<AbstractExpression> Deserialize(std::istream& is) {
				auto tensor = AbstractTensor::Deserialize(is);
				if (!tensor) return nullptr;
				return std::unique_ptr<AbstractExpression>(new Tensor(std::move(tensor)));
			}
		public:
			/** Comparison **/
			inline bool operator==(const Tensor& other) const {
				return (*pointer) == (*other.pointer);
			}

			inline bool operator!=(const Tensor& other) const {
				return (*pointer) != (*other.pointer);
			}

			/** Evaluation **/
			template<typename T, typename... Args>
			inline scalar_type operator()(T t, Args... args) const {
				return (*pointer)(t, args...);
			}

			inline scalar_type operator()(const IndexAssignments& assignment) const {
				return (*pointer)(assignment);
			}

			inline scalar_type operator()(const std::vector<unsigned>& indices) const {
				return (*pointer)(indices);
			}

            inline scalar_type operator()() const {
                if (pointer->GetIndices().Size() > 0) throw IncompleteIndexAssignmentException();
                return (*pointer)(std::vector<unsigned>());
            }

			/** Tensor Arithmetics **/
			Tensor& operator+=(const Tensor& other) {
				auto old = std::move(pointer);
				pointer = std::move(AbstractTensor::Add(*old, *other.pointer));
				return *this;
			}

			Tensor operator+(const Tensor& other) const {
				return Tensor(std::move(AbstractTensor::Add(*pointer, *other.pointer)));
			}

			Tensor& operator-=(const Tensor& other) {
				auto old = std::move(pointer);
				pointer = std::move(AbstractTensor::Add(*old, *AbstractTensor::Multiply(*other.pointer, -1)));
				return *this;
			}

			inline Tensor operator-(const Tensor& other) const {
				return (*this) + (-other);
			}

			inline Tensor operator-() const {
				return (-1) * (*this);
			}

			Tensor& operator*=(const scalar_type& c) {
				auto old = std::move(pointer);
				pointer = std::move(AbstractTensor::Multiply(*old, c));
				return *this;
			}

			Tensor operator*(const scalar_type& c) const {
				return Tensor(std::move(AbstractTensor::Multiply(*pointer, c)));
			}

			inline friend Tensor operator*(const scalar_type& c, const Tensor& other) {
				return other * c;
			}

			Tensor& operator*=(const Tensor& other) {
				auto old = std::move(pointer);
				pointer = std::move(AbstractTensor::Multiply(*old, *other.pointer));
				return *this;
			}

			Tensor operator*(const Tensor& other) const {
				return Tensor(std::move(AbstractTensor::Multiply(*pointer, *other.pointer)));
			}
		public:
			size_t Size() const {
				switch (pointer->GetType()) {
					case AbstractTensor::TensorType::ADDITION:
						return sizeof(*static_cast<AddedTensor*>(pointer.get()));
					case AbstractTensor::TensorType::MULTIPLICATION:
						return sizeof(*static_cast<MultipliedTensor*>(pointer.get()));
					case AbstractTensor::TensorType::SCALED:
						return sizeof(*static_cast<ScaledTensor*>(pointer.get()));
					case AbstractTensor::TensorType::ZERO:
						return sizeof(*static_cast<ZeroTensor*>(pointer.get()));

					case AbstractTensor::TensorType::SCALAR:
						return sizeof(*static_cast<ScalarTensor*>(pointer.get()));

					case AbstractTensor::TensorType::EPSILON:
						return sizeof(*static_cast<EpsilonTensor*>(pointer.get()));

					case AbstractTensor::TensorType::GAMMA:
						return sizeof(*static_cast<GammaTensor*>(pointer.get()));

					case AbstractTensor::TensorType::EPSILONGAMMA:
						return sizeof(*static_cast<EpsilonGammaTensor*>(pointer.get()));

<<<<<<< HEAD
=======
					case AbstractTensor::TensorType::DELTA:
						return sizeof(*static_cast<DeltaTensor*>(pointer.get()));

>>>>>>> bf769d40
					case AbstractTensor::TensorType::SUBSTITUTE:
						return sizeof(*static_cast<SubstituteTensor*>(pointer.get()));

					default:
						return 0;
				}
			}
		private:
			TensorPointer pointer;
		};

	}
}<|MERGE_RESOLUTION|>--- conflicted
+++ resolved
@@ -331,11 +331,7 @@
 
 			 	\throws CannotMultiplyTensorsException
 			 */
-<<<<<<< HEAD
-			static std::unique_ptr<AbstractTensor> Multiply(const AbstractTensor& one, const AbstractTensor& second); 	
-=======
 			static std::unique_ptr<AbstractTensor> Multiply(const AbstractTensor& one, const AbstractTensor& second);
->>>>>>> bf769d40
 
 			/**
 				\brief Multiplication of a tensor by a real number
@@ -1069,17 +1065,10 @@
 				for (int i=0; i<_second->Size(); i++) {
 					static_cast<AddedTensor*>(first.get())->AddFromRight(std::move(_second->At(i)->Clone()));
 				}
-<<<<<<< HEAD
 
 				return std::move(first);
 			}
 
-=======
-
-				return std::move(first);
-			}
-
->>>>>>> bf769d40
 			// Else, return a new added tensor
 			return TensorPointer(new AddedTensor(std::move(first), std::move(second)));
 		}
@@ -1993,10 +1982,6 @@
 
 				// If the tensor is not added, check if it is zero, otherwise no further simplification possible
 				if (!IsAdded()) {
-<<<<<<< HEAD
-					if (IsZero()) return Tensor::Zero();
-=======
->>>>>>> bf769d40
 					return *this;
 				}
 
@@ -2023,11 +2008,7 @@
 						pool.Enqueue([&](unsigned id, const Tensor& tensor) {
 
 							for (int j=0; j<dimension; j++) {
-<<<<<<< HEAD
 								IndexAssignments assignment;
-=======
-                                IndexAssignments assignment;
->>>>>>> bf769d40
 
 								// Convert into index assignment
                         		int k = 0;
@@ -2035,8 +2016,6 @@
                             		assignment[index.GetName()] = combinations[j][k];
                             		k++;
                         		}
-<<<<<<< HEAD
-=======
 
                         		// Calculate the value of the assignment
                         		float value = tensor(assignment).ToDouble();
@@ -2055,26 +2034,7 @@
 
 					pool.Wait();
 				}
->>>>>>> bf769d40
-
-                        		// Calculate the value of the assignment
-                        		float value = tensor(assignment).ToDouble();
-
-                        		// only lock and insert if necessary
-                        		if (value != 0) {
-                        			std::unique_lock<std::mutex> lock(mutex);
-
-                        			// Insert the value into the matrix
-                        			M(j,id) = tensor(assignment).ToDouble();
-                        		}
-							}
-
-						}, i, summands[i].SeparateScalefactor().second);
-					}
-
-					pool.Wait(); 
-				}
-  
+
                 // Reduce to reduced matrix echelon form
                 M.ToRowEchelonForm();
 
@@ -2096,30 +2056,6 @@
 
                 	bool foundBase=false;
 
-<<<<<<< HEAD
-                	for (int i=k; i<summands.size(); i++) {
-                		if (M(currentRow,i) == 0) continue;
-                		else if (M(currentRow,i) == 1 && !foundBase) {
-                			// switch mode
-                			foundBase = true;
-                			k = i+1;
-
-                			// Found a new base vector
-                			scalar = summands[i].SeparateScalefactor().first;
-                			tensor = summands[i].SeparateScalefactor().second.Simplify();
-                		} else if (foundBase) {
-                			if (std::fmod(M(currentRow,i),1) == 0) {
-                				scalar += summands[i].SeparateScalefactor().first * Scalar(M(currentRow,i),1);
-                			} else {
-                				scalar += summands[i].SeparateScalefactor().first * M(currentRow,i);
-                			}
-                		} else {
-                			// SOMETHING WENT WRONG!!!
-                			// TODO: throw exception
-                			return Tensor::Zero();
-                		}
-                	}
-=======
                     for (int i=k; i<summands.size(); i++) {
                         if (M(currentRow,i) == 0) continue;
                         else if (M(currentRow,i) == 1 && !foundBase) {
@@ -2146,7 +2082,6 @@
                             return Tensor::Zero();
                         }
                     }
->>>>>>> bf769d40
 
                 	// Add to the tensor map
                 	auto it = std::find(_map_scalars.begin(), _map_scalars.end(), scalar);
@@ -2431,11 +2366,7 @@
 									firstEntry = false;
 									overalScale = result.first;
 								}
-<<<<<<< HEAD
-							}						
-=======
 							}
->>>>>>> bf769d40
 
 							// If this has a different scale, remember this
 							if (overalScale != result.first) hasSameScale = false;
@@ -2480,13 +2411,8 @@
 									Tensor newTerm = std::move(t.second);
 									Scalar newScale = std::move(t.first);
 
-<<<<<<< HEAD
-									// If the tensor is the same after canonicalization modulo scale, 
-									// change the scale of the original tensor and remove the new one 
-=======
 									// If the tensor is the same after canonicalization modulo scale,
 									// change the scale of the original tensor and remove the new one
->>>>>>> bf769d40
 									// from the stack.
 									if (newTerm.GetType() == current.GetType() && newTerm.GetIndices() == current.GetIndices()) {
 										scale += newScale;
@@ -2549,13 +2475,8 @@
 							Scalar newScale = std::move(t.first);
 							if (hasScaled) newScale *= symmetrizedSummands[i].first;
 
-<<<<<<< HEAD
-							// If the tensor is the same after canonicalization modulo scale, 
-							// change the scale of the original tensor and remove the new one 
-=======
 							// If the tensor is the same after canonicalization modulo scale,
 							// change the scale of the original tensor and remove the new one
->>>>>>> bf769d40
 							// from the stack.
 							if (newTerm.GetType() == current.GetType() && newTerm.GetIndices() == current.GetIndices()) {
 								scale += newScale;
@@ -2567,6 +2488,23 @@
 						if (!scale.IsNumeric() || scale.ToDouble() != 0) {
 							result += overallScale * scale * current;
 						}
+
+						for (auto& pair : reduced) {
+							if (allTheSameScale) result += pair.second;
+							else result += pair.first * pair.second;
+						}
+
+						if (allTheSameScale) result *= lastScale;
+
+						return overalScale * result;
+
+					} else {
+						// Iterate over all symmetrized pairs
+						for (auto& pair : symmetrizedSummands) {
+							result += pair.first * pair.second;
+						}
+
+						return result;
 					}
 
 					return result;*/
@@ -2591,11 +2529,7 @@
 
 				// Prepare result
 				Tensor result = Tensor::Zero();
-<<<<<<< HEAD
-				
-=======
-
->>>>>>> bf769d40
+
 				// Generate permuted summands
 				{
 					std::vector<Tensor> stack;
@@ -2610,11 +2544,7 @@
 						});
 					}
 
-<<<<<<< HEAD
-					// Iterate over all 
-=======
 					// Iterate over all
->>>>>>> bf769d40
 					while (stack.size() > 0) {
 						// Get the first element from the stack
 						auto s = stack[0].SeparateScalefactor();
@@ -2630,13 +2560,8 @@
 							Tensor newTerm = std::move(t.second);
 							Scalar newScale = std::move(t.first);
 
-<<<<<<< HEAD
-							// If the tensor is the same after canonicalization modulo scale, 
-							// change the scale of the original tensor and remove the new one 
-=======
 							// If the tensor is the same after canonicalization modulo scale,
 							// change the scale of the original tensor and remove the new one
->>>>>>> bf769d40
 							// from the stack.
 							if (newTerm.GetType() == current.GetType() && newTerm.GetIndices() == current.GetIndices()) {
 								scale += newScale;
@@ -2697,11 +2622,7 @@
 							result += std::move(s.second);
 						}
 					}
-<<<<<<< HEAD
-					
-=======
-
->>>>>>> bf769d40
+
 					return scale * result;
 				}
 
@@ -2731,11 +2652,7 @@
 
 					if (sign > 0)
 						result = result + clone;
-<<<<<<< HEAD
-					else 
-=======
 					else
->>>>>>> bf769d40
 						result = result - clone;
 				}
 
@@ -2857,12 +2774,9 @@
 					case AbstractTensor::TensorType::EPSILONGAMMA:
 						return sizeof(*static_cast<EpsilonGammaTensor*>(pointer.get()));
 
-<<<<<<< HEAD
-=======
 					case AbstractTensor::TensorType::DELTA:
 						return sizeof(*static_cast<DeltaTensor*>(pointer.get()));
 
->>>>>>> bf769d40
 					case AbstractTensor::TensorType::SUBSTITUTE:
 						return sizeof(*static_cast<SubstituteTensor*>(pointer.get()));
 
