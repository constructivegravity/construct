#pragma once

#include <sstream>
#include <string>
#include <iostream>
#include <cassert>
<<<<<<< HEAD
=======
#include <stdexcept>
>>>>>>> 61017e84

#include <common/bignumber.hpp>
#include <tensor/scalar.hpp>

namespace Construction {
    namespace Tensor {

        template<typename T>
        class FractionBase : public AbstractScalar {
        public:
            FractionBase() : numerator(T(0)), denominator(T(1)), AbstractScalar(AbstractScalar::FRACTION) { }
            FractionBase(const T& number) :  AbstractScalar(AbstractScalar::FRACTION), numerator(number), denominator(T(1)) { }
            FractionBase(const T& numerator, const T& denominator) :  AbstractScalar(AbstractScalar::FRACTION), numerator(numerator), denominator(denominator) {
<<<<<<< HEAD
                if (this->denominator < 0) {
=======
                if (this->denominator < T(0)) {
>>>>>>> 61017e84
                    this->numerator = -this->numerator;
                    this->denominator = -this->denominator;
                }
            }

            virtual ~FractionBase() = default;
        public:
            T gcd(T num1, T num2) {
                T tmp;
<<<<<<< HEAD
                num1 = (num1 > 0) ? num1 : -num1;
                num2 = (num2 > 0) ? num2 : -num2;

                while (num1 > 0) {
=======

                num1 = (num1 > T(0)) ? num1 : -num1;
                num2 = (num2 > T(0)) ? num2 : -num2;

                while (num1 > T(0)) {
>>>>>>> 61017e84
                    tmp = num1;
                    num1 = num2 % num1;
                    num2 = tmp;
                }

                return num2;
            }

            void Reduce() {
<<<<<<< HEAD
                if (numerator == 0) return;

                T g = gcd(numerator, denominator);

                numerator /= g;
                denominator /= g;

                assert(denominator != 0 && "Bro, don't divide by zero");
=======
                // Beautify a zero
                if (numerator == T(0)) {
                    denominator = 1;
                    return;
                }

                T g = gcd(numerator, denominator);
                numerator /= g;
                denominator /= g;

                if (denominator == T(0)) {
                    std::cout << "What if I told you, dividing by zero IS the problem?" << std::endl;
                }

                assert(denominator != T(0) && "Bro, don't divide by zero");
>>>>>>> 61017e84
            }
        public:
            bool operator==(const FractionBase& other) const {
                return numerator*other.denominator == denominator * other.numerator;
            }

            bool operator==(double other) const {
                return (static_cast<double>(numerator)/static_cast<double>(denominator)) == other;
            }

            bool operator!=(const FractionBase& other) const {
                return numerator*other.denominator != denominator * other.numerator;
            }

            bool operator!=(double other) const {
                return (static_cast<double>(numerator)/static_cast<double>(denominator)) != other;
            }

            bool operator<(const FractionBase& other) const {
                return numerator*other.denominator < denominator * other.numerator;
            }

            bool operator>(const FractionBase& other) const {
                return numerator*other.denominator > denominator * other.numerator;
            }

            bool operator<=(const FractionBase& other) const {
                return numerator*other.denominator <= denominator * other.numerator;
            }

            bool operator>=(const FractionBase& other) const {
                return numerator*other.denominator >= denominator * other.numerator;
            }

            FractionBase& operator+=(const FractionBase& other) {
                T d = denominator * other.denominator;
                T n = numerator * other.denominator + other.numerator * denominator;
<<<<<<< HEAD

=======
>>>>>>> 61017e84
                denominator = d;
                numerator = n;
                Reduce();
                return *this;
            }

            FractionBase& operator-=(const FractionBase& other) {
                T d = denominator * other.denominator;
                T n = numerator * other.denominator - other.numerator * denominator;
<<<<<<< HEAD

=======
>>>>>>> 61017e84
                denominator = d;
                numerator = n;
                Reduce();
                return *this;
            }

            FractionBase& operator*=(const FractionBase& other) {
                numerator   *= other.numerator;
                denominator *= other.denominator;
                Reduce();
                return *this;
            }

            FractionBase& operator/=(const FractionBase& other) {
                T factor = ((numerator < 0 && other.numerator > 0) || (numerator > 0 && other.numerator < 0)) ? -1 : 1;
                T newNumerator = factor * std::abs(numerator) * other.denominator;
                T newDenominator = denominator * std::abs(other.numerator);

                numerator   = newNumerator;
                denominator = newDenominator;
<<<<<<< HEAD
=======
                Reduce();
>>>>>>> 61017e84
                return *this;
            }

            FractionBase operator-() const {
<<<<<<< HEAD
                return FractionBase(-numerator, denominator);
=======
                auto result = FractionBase(-numerator, denominator);
                result.Reduce();
                return result;
>>>>>>> 61017e84
            }

            FractionBase operator+(const FractionBase& other) const {
                T d = denominator * other.denominator;
                T n = numerator * other.denominator + other.numerator * denominator;
                FractionBase result (n,d);
<<<<<<< HEAD

=======
>>>>>>> 61017e84
                result.Reduce();
                return result;
            }

<<<<<<< HEAD
            inline FractionBase operator+(int i) const { return *this + FractionBase(i); }
=======
            inline FractionBase operator+(int i) const {
                return *this + FractionBase(i,T(1));
            }
>>>>>>> 61017e84

            FractionBase operator-(const FractionBase& other) const {
                T d = denominator * other.denominator;
                T n = numerator * other.denominator - other.numerator * denominator;
                FractionBase result (n,d);
<<<<<<< HEAD

=======
>>>>>>> 61017e84
                result.Reduce();
                return result;
            }

<<<<<<< HEAD
            inline FractionBase operator-(int i) const { return *this - FractionBase(i); }
=======
            inline FractionBase operator-(int i) const { return *this - FractionBase(i,T(1)); }
>>>>>>> 61017e84

            FractionBase operator*(const FractionBase& other) const {
                FractionBase result (numerator * other.numerator, denominator * other.denominator);
                result.Reduce();
                return result;
            }

<<<<<<< HEAD
            inline FractionBase operator*(int i) const { return FractionBase(numerator * i, denominator); }

            FractionBase operator/(const FractionBase& other) const {
                T factor = ((numerator < 0 && other.numerator > 0) || (numerator > 0 && other.numerator < 0)) ? -1 : 1;
                T newNumerator = factor * std::abs(numerator) * other.denominator;
                T newDenominator = denominator * std::abs(other.numerator);
=======
            inline FractionBase operator*(int i) const {
                auto res = FractionBase(numerator * i, denominator);
                res.Reduce();
                return res;
            }

            FractionBase operator/(const FractionBase& other) const {
                if (other.numerator == T(0)) throw std::overflow_error("Division by zero");

                T factor = ((numerator < T(0) && other.numerator > T(0)) || (numerator > T(0) && other.numerator < T(0))) ? T(-1) : T(1);
                T newNumerator = factor * (numerator > T(0) ? numerator : -numerator) * other.denominator;
                T newDenominator = denominator * (other.numerator > T(0) ? other.numerator : -other.numerator);
>>>>>>> 61017e84

                FractionBase result (newNumerator, newDenominator);
                result.Reduce();
                return result;
            }

            inline FractionBase operator/(int i) const {
<<<<<<< HEAD
                T factor = (i < 0) ? -1 : 1;
=======
                if (i == 0) throw std::overflow_error("Division by zero");

                T factor = (i < 0) ? T(-1) : T(1);
>>>>>>> 61017e84
                T newNumerator = factor * numerator;
                T newDenominator = denominator * i;

                FractionBase result(newNumerator, newDenominator);
                result.Reduce();
                return result;
            }

            operator double() {
                return static_cast<double>(numerator) / static_cast<double>(denominator);
<<<<<<< HEAD
=======
            }

            T GetNumerator() const {
                return numerator;
            }

            T GetDenominator() const {
                return denominator;
>>>>>>> 61017e84
            }

            virtual double ToDouble() const override {
                return static_cast<double>(numerator) / static_cast<double>(denominator);
            }

            virtual std::string ToString() const override {
                // Do not write 0 to complicated
                if (numerator == T(0)) return "0";

                // Reduce
                FractionBase c = *this;
                c.Reduce();

                std::stringstream ss;
                if (c.denominator == T(1)) ss << c.numerator;
                else ss << c.numerator << "/" << c.denominator;
                return ss.str();
            }

            friend std::ostream& operator<<(std::ostream& os, const FractionBase& fraction) {
                os << fraction.ToString();
                return os;
            }

            virtual ScalarPointer Clone() const override {
                return std::move(ScalarPointer(new FractionBase(numerator, denominator)));
            }
        public:
            virtual void Serialize(std::ostream& os) const override {
                // Call parent
                AbstractScalar::Serialize(os);

                WriteBinary<T>(os, numerator);
                WriteBinary<T>(os, denominator);
            }

            static std::unique_ptr<AbstractScalar> Deserialize(std::istream& is) {
                // Call parent
                AbstractScalar::Deserialize(is);

<<<<<<< HEAD
                long numerator = ReadBinary<T>(is);
                long denominator = ReadBinary<T>(is);

                return std::move(std::unique_ptr<AbstractScalar>(new FractionBase(numerator, denominator)));
            }
        public:
            static FractionBase FromDouble(double f) {
                if (f < 0) return -FromDouble(-f);

                std::vector<T> values;

                T integer = static_cast<T>(f);
                double rest = f - integer;

                values.push_back(integer);
                int counter = 0;

                while (rest != 0 && rest > 1e-6) {
                    double x = 1.0/rest;

                    integer = static_cast<T>(x);
                    double diff = 1-(x - static_cast<T>(x));
                    if (diff < 1e-6) ++integer;

                    rest = x - integer;
=======
                T numerator = ReadBinary<T>(is);
                T denominator = ReadBinary<T>(is);

                return std::move(std::unique_ptr<AbstractScalar>(new FractionBase(numerator, denominator)));
            }
        public:
            static FractionBase FromDouble(double f) {
                if (f < 0) return -FromDouble(-f);

                std::vector<int> values;

                int integer = static_cast<int>(f);
                double rest = f - static_cast<int>(integer);

                values.push_back(integer);
                int counter = 0;

                while (rest != 0 && rest > 1e-6) {
                    double x = 1.0/rest;

                    integer = static_cast<int>(x);
                    double diff = 1-(x - static_cast<double>(integer));
                    if (diff < 1e-6) ++integer;

                    rest = x - static_cast<double>(integer);
>>>>>>> 61017e84

                    values.push_back(integer);
                }

                // Put together
<<<<<<< HEAD
                FractionBase result (values[values.size()-1],1);

                for (int i=values.size()-2; i>=0; --i) {
                    // Invert the value
                    result = FractionBase(1,1) / result;

                    // Add the current value
                    result += FractionBase(values[i],1);
=======
                FractionBase result (T(values[values.size()-1]),T(1));

                for (int i=values.size()-2; i>=0; --i) {
                    // Invert the value
                    result = FractionBase(T(1), T(1)) / result;

                    // Add the current value
                    result += FractionBase(T(values[i]), T(1));
>>>>>>> 61017e84
                }

                return result;
            }
        private:
            T numerator;
            T denominator;
        };

<<<<<<< HEAD
        typedef FractionBase<long long> Fraction;
=======
        typedef FractionBase<Construction::Common::BigNumber> Fraction;
>>>>>>> 61017e84

    }
}<|MERGE_RESOLUTION|>--- conflicted
+++ resolved
@@ -4,10 +4,6 @@
 #include <string>
 #include <iostream>
 #include <cassert>
-<<<<<<< HEAD
-=======
-#include <stdexcept>
->>>>>>> 61017e84
 
 #include <common/bignumber.hpp>
 #include <tensor/scalar.hpp>
@@ -21,11 +17,7 @@
             FractionBase() : numerator(T(0)), denominator(T(1)), AbstractScalar(AbstractScalar::FRACTION) { }
             FractionBase(const T& number) :  AbstractScalar(AbstractScalar::FRACTION), numerator(number), denominator(T(1)) { }
             FractionBase(const T& numerator, const T& denominator) :  AbstractScalar(AbstractScalar::FRACTION), numerator(numerator), denominator(denominator) {
-<<<<<<< HEAD
                 if (this->denominator < 0) {
-=======
-                if (this->denominator < T(0)) {
->>>>>>> 61017e84
                     this->numerator = -this->numerator;
                     this->denominator = -this->denominator;
                 }
@@ -35,53 +27,24 @@
         public:
             T gcd(T num1, T num2) {
                 T tmp;
-<<<<<<< HEAD
                 num1 = (num1 > 0) ? num1 : -num1;
                 num2 = (num2 > 0) ? num2 : -num2;
-
                 while (num1 > 0) {
-=======
-
-                num1 = (num1 > T(0)) ? num1 : -num1;
-                num2 = (num2 > T(0)) ? num2 : -num2;
-
-                while (num1 > T(0)) {
->>>>>>> 61017e84
                     tmp = num1;
                     num1 = num2 % num1;
                     num2 = tmp;
                 }
-
                 return num2;
             }
 
             void Reduce() {
-<<<<<<< HEAD
                 if (numerator == 0) return;
-
-                T g = gcd(numerator, denominator);
-
-                numerator /= g;
-                denominator /= g;
-
-                assert(denominator != 0 && "Bro, don't divide by zero");
-=======
-                // Beautify a zero
-                if (numerator == T(0)) {
-                    denominator = 1;
-                    return;
-                }
 
                 T g = gcd(numerator, denominator);
                 numerator /= g;
                 denominator /= g;
 
-                if (denominator == T(0)) {
-                    std::cout << "What if I told you, dividing by zero IS the problem?" << std::endl;
-                }
-
-                assert(denominator != T(0) && "Bro, don't divide by zero");
->>>>>>> 61017e84
+                assert(denominator != 0 && "Bro, don't divide by zero");
             }
         public:
             bool operator==(const FractionBase& other) const {
@@ -119,10 +82,6 @@
             FractionBase& operator+=(const FractionBase& other) {
                 T d = denominator * other.denominator;
                 T n = numerator * other.denominator + other.numerator * denominator;
-<<<<<<< HEAD
-
-=======
->>>>>>> 61017e84
                 denominator = d;
                 numerator = n;
                 Reduce();
@@ -132,20 +91,14 @@
             FractionBase& operator-=(const FractionBase& other) {
                 T d = denominator * other.denominator;
                 T n = numerator * other.denominator - other.numerator * denominator;
-<<<<<<< HEAD
-
-=======
->>>>>>> 61017e84
                 denominator = d;
                 numerator = n;
-                Reduce();
                 return *this;
             }
 
             FractionBase& operator*=(const FractionBase& other) {
                 numerator   *= other.numerator;
                 denominator *= other.denominator;
-                Reduce();
                 return *this;
             }
 
@@ -156,60 +109,32 @@
 
                 numerator   = newNumerator;
                 denominator = newDenominator;
-<<<<<<< HEAD
-=======
-                Reduce();
->>>>>>> 61017e84
                 return *this;
             }
 
             FractionBase operator-() const {
-<<<<<<< HEAD
                 return FractionBase(-numerator, denominator);
-=======
-                auto result = FractionBase(-numerator, denominator);
-                result.Reduce();
-                return result;
->>>>>>> 61017e84
             }
 
             FractionBase operator+(const FractionBase& other) const {
                 T d = denominator * other.denominator;
                 T n = numerator * other.denominator + other.numerator * denominator;
                 FractionBase result (n,d);
-<<<<<<< HEAD
-
-=======
->>>>>>> 61017e84
-                result.Reduce();
-                return result;
-            }
-
-<<<<<<< HEAD
+                result.Reduce();
+                return result;
+            }
+
             inline FractionBase operator+(int i) const { return *this + FractionBase(i); }
-=======
-            inline FractionBase operator+(int i) const {
-                return *this + FractionBase(i,T(1));
-            }
->>>>>>> 61017e84
 
             FractionBase operator-(const FractionBase& other) const {
                 T d = denominator * other.denominator;
                 T n = numerator * other.denominator - other.numerator * denominator;
                 FractionBase result (n,d);
-<<<<<<< HEAD
-
-=======
->>>>>>> 61017e84
-                result.Reduce();
-                return result;
-            }
-
-<<<<<<< HEAD
+                result.Reduce();
+                return result;
+            }
+
             inline FractionBase operator-(int i) const { return *this - FractionBase(i); }
-=======
-            inline FractionBase operator-(int i) const { return *this - FractionBase(i,T(1)); }
->>>>>>> 61017e84
 
             FractionBase operator*(const FractionBase& other) const {
                 FractionBase result (numerator * other.numerator, denominator * other.denominator);
@@ -217,27 +142,12 @@
                 return result;
             }
 
-<<<<<<< HEAD
             inline FractionBase operator*(int i) const { return FractionBase(numerator * i, denominator); }
 
             FractionBase operator/(const FractionBase& other) const {
                 T factor = ((numerator < 0 && other.numerator > 0) || (numerator > 0 && other.numerator < 0)) ? -1 : 1;
                 T newNumerator = factor * std::abs(numerator) * other.denominator;
                 T newDenominator = denominator * std::abs(other.numerator);
-=======
-            inline FractionBase operator*(int i) const {
-                auto res = FractionBase(numerator * i, denominator);
-                res.Reduce();
-                return res;
-            }
-
-            FractionBase operator/(const FractionBase& other) const {
-                if (other.numerator == T(0)) throw std::overflow_error("Division by zero");
-
-                T factor = ((numerator < T(0) && other.numerator > T(0)) || (numerator > T(0) && other.numerator < T(0))) ? T(-1) : T(1);
-                T newNumerator = factor * (numerator > T(0) ? numerator : -numerator) * other.denominator;
-                T newDenominator = denominator * (other.numerator > T(0) ? other.numerator : -other.numerator);
->>>>>>> 61017e84
 
                 FractionBase result (newNumerator, newDenominator);
                 result.Reduce();
@@ -245,13 +155,7 @@
             }
 
             inline FractionBase operator/(int i) const {
-<<<<<<< HEAD
                 T factor = (i < 0) ? -1 : 1;
-=======
-                if (i == 0) throw std::overflow_error("Division by zero");
-
-                T factor = (i < 0) ? T(-1) : T(1);
->>>>>>> 61017e84
                 T newNumerator = factor * numerator;
                 T newDenominator = denominator * i;
 
@@ -262,17 +166,6 @@
 
             operator double() {
                 return static_cast<double>(numerator) / static_cast<double>(denominator);
-<<<<<<< HEAD
-=======
-            }
-
-            T GetNumerator() const {
-                return numerator;
-            }
-
-            T GetDenominator() const {
-                return denominator;
->>>>>>> 61017e84
             }
 
             virtual double ToDouble() const override {
@@ -281,14 +174,14 @@
 
             virtual std::string ToString() const override {
                 // Do not write 0 to complicated
-                if (numerator == T(0)) return "0";
+                if (numerator == 0) return "0";
 
                 // Reduce
                 FractionBase c = *this;
                 c.Reduce();
 
                 std::stringstream ss;
-                if (c.denominator == T(1)) ss << c.numerator;
+                if (c.denominator == 1) ss << c.numerator;
                 else ss << c.numerator << "/" << c.denominator;
                 return ss.str();
             }
@@ -314,7 +207,6 @@
                 // Call parent
                 AbstractScalar::Deserialize(is);
 
-<<<<<<< HEAD
                 long numerator = ReadBinary<T>(is);
                 long denominator = ReadBinary<T>(is);
 
@@ -340,39 +232,11 @@
                     if (diff < 1e-6) ++integer;
 
                     rest = x - integer;
-=======
-                T numerator = ReadBinary<T>(is);
-                T denominator = ReadBinary<T>(is);
-
-                return std::move(std::unique_ptr<AbstractScalar>(new FractionBase(numerator, denominator)));
-            }
-        public:
-            static FractionBase FromDouble(double f) {
-                if (f < 0) return -FromDouble(-f);
-
-                std::vector<int> values;
-
-                int integer = static_cast<int>(f);
-                double rest = f - static_cast<int>(integer);
-
-                values.push_back(integer);
-                int counter = 0;
-
-                while (rest != 0 && rest > 1e-6) {
-                    double x = 1.0/rest;
-
-                    integer = static_cast<int>(x);
-                    double diff = 1-(x - static_cast<double>(integer));
-                    if (diff < 1e-6) ++integer;
-
-                    rest = x - static_cast<double>(integer);
->>>>>>> 61017e84
 
                     values.push_back(integer);
                 }
 
                 // Put together
-<<<<<<< HEAD
                 FractionBase result (values[values.size()-1],1);
 
                 for (int i=values.size()-2; i>=0; --i) {
@@ -381,16 +245,6 @@
 
                     // Add the current value
                     result += FractionBase(values[i],1);
-=======
-                FractionBase result (T(values[values.size()-1]),T(1));
-
-                for (int i=values.size()-2; i>=0; --i) {
-                    // Invert the value
-                    result = FractionBase(T(1), T(1)) / result;
-
-                    // Add the current value
-                    result += FractionBase(T(values[i]), T(1));
->>>>>>> 61017e84
                 }
 
                 return result;
@@ -400,11 +254,7 @@
             T denominator;
         };
 
-<<<<<<< HEAD
         typedef FractionBase<long long> Fraction;
-=======
-        typedef FractionBase<Construction::Common::BigNumber> Fraction;
->>>>>>> 61017e84
 
     }
 }