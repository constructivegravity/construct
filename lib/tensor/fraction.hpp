--- conflicted
+++ resolved
@@ -14,15 +14,9 @@
         template<typename T>
         class FractionBase : public AbstractScalar {
         public:
-<<<<<<< HEAD
             FractionBase() : numerator(T(0)), denominator(T(1)), AbstractScalar(AbstractScalar::FRACTION) { }
             FractionBase(const T& number) :  AbstractScalar(AbstractScalar::FRACTION), numerator(number), denominator(T(1)) { }
             FractionBase(const T& numerator, const T& denominator) :  AbstractScalar(AbstractScalar::FRACTION), numerator(numerator), denominator(denominator) {
-=======
-            Fraction() : numerator(0), denominator(1), AbstractScalar(AbstractScalar::FRACTION) { }
-            Fraction(int number) :  AbstractScalar(AbstractScalar::FRACTION), numerator(number), denominator(1) { }
-            Fraction(long numerator, long denominator) :  AbstractScalar(AbstractScalar::FRACTION), numerator(numerator), denominator(denominator) {
->>>>>>> 08cc9472
                 if (this->denominator < 0) {
                     this->numerator = -this->numerator;
                     this->denominator = -this->denominator;
@@ -31,17 +25,11 @@
 
             virtual ~FractionBase() = default;
         public:
-<<<<<<< HEAD
             T gcd(T num1, T num2) {
                 T tmp;
                 num1 = (num1 > 0) ? num1 : -num1;
                 num2 = (num2 > 0) ? num2 : -num2;
-=======
-            long gcd(long num1, long num2) {
-                long tmp;
-                num1 = std::abs(num1);
-                num2 = std::abs(num2);
->>>>>>> 08cc9472
+
                 while (num1 > 0) {
                     tmp = num1;
                     num1 = num2 % num1;
@@ -53,11 +41,8 @@
             void Reduce() {
                 if (numerator == 0) return;
 
-<<<<<<< HEAD
                 T g = gcd(numerator, denominator);
-=======
-                long g = gcd(numerator, denominator);
->>>>>>> 08cc9472
+
                 numerator /= g;
                 denominator /= g;
 
@@ -96,30 +81,20 @@
                 return numerator*other.denominator >= denominator * other.numerator;
             }
 
-<<<<<<< HEAD
             FractionBase& operator+=(const FractionBase& other) {
                 T d = denominator * other.denominator;
                 T n = numerator * other.denominator + other.numerator * denominator;
-=======
-            Fraction& operator+=(const Fraction& other) {
-                long d = denominator * other.denominator;
-                long n = numerator * other.denominator + other.numerator * denominator;
->>>>>>> 08cc9472
+
                 denominator = d;
                 numerator = n;
                 Reduce();
                 return *this;
             }
 
-<<<<<<< HEAD
             FractionBase& operator-=(const FractionBase& other) {
                 T d = denominator * other.denominator;
                 T n = numerator * other.denominator - other.numerator * denominator;
-=======
-            Fraction& operator-=(const Fraction& other) {
-                long d = denominator * other.denominator;
-                long n = numerator * other.denominator - other.numerator * denominator;
->>>>>>> 08cc9472
+
                 denominator = d;
                 numerator = n;
                 return *this;
@@ -131,17 +106,10 @@
                 return *this;
             }
 
-<<<<<<< HEAD
             FractionBase& operator/=(const FractionBase& other) {
                 T factor = ((numerator < 0 && other.numerator > 0) || (numerator > 0 && other.numerator < 0)) ? -1 : 1;
                 T newNumerator = factor * std::abs(numerator) * other.denominator;
                 T newDenominator = denominator * std::abs(other.numerator);
-=======
-            Fraction& operator/=(const Fraction& other) {
-                long factor = ((numerator < 0 && other.numerator > 0) || (numerator > 0 && other.numerator < 0)) ? -1 : 1;
-                long newNumerator = factor * std::abs(numerator) * other.denominator;
-                long newDenominator = denominator * std::abs(other.numerator);
->>>>>>> 08cc9472
 
                 numerator   = newNumerator;
                 denominator = newDenominator;
@@ -152,34 +120,22 @@
                 return FractionBase(-numerator, denominator);
             }
 
-<<<<<<< HEAD
             FractionBase operator+(const FractionBase& other) const {
                 T d = denominator * other.denominator;
                 T n = numerator * other.denominator + other.numerator * denominator;
                 FractionBase result (n,d);
-=======
-            Fraction operator+(const Fraction& other) const {
-                long d = denominator * other.denominator;
-                long n = numerator * other.denominator + other.numerator * denominator;
-                Fraction result (n,d);
->>>>>>> 08cc9472
+
                 result.Reduce();
                 return result;
             }
 
             inline FractionBase operator+(int i) const { return *this + FractionBase(i); }
 
-<<<<<<< HEAD
             FractionBase operator-(const FractionBase& other) const {
                 T d = denominator * other.denominator;
                 T n = numerator * other.denominator - other.numerator * denominator;
                 FractionBase result (n,d);
-=======
-            Fraction operator-(const Fraction& other) const {
-                long d = denominator * other.denominator;
-                long n = numerator * other.denominator - other.numerator * denominator;
-                Fraction result (n,d);
->>>>>>> 08cc9472
+
                 result.Reduce();
                 return result;
             }
@@ -194,34 +150,20 @@
 
             inline FractionBase operator*(int i) const { return FractionBase(numerator * i, denominator); }
 
-<<<<<<< HEAD
             FractionBase operator/(const FractionBase& other) const {
                 T factor = ((numerator < 0 && other.numerator > 0) || (numerator > 0 && other.numerator < 0)) ? -1 : 1;
                 T newNumerator = factor * std::abs(numerator) * other.denominator;
                 T newDenominator = denominator * std::abs(other.numerator);
-=======
-            Fraction operator/(const Fraction& other) const {
-                long factor = ((numerator < 0 && other.numerator > 0) || (numerator > 0 && other.numerator < 0)) ? -1 : 1;
-                long newNumerator = factor * std::abs(numerator) * other.denominator;
-                long newDenominator = denominator * std::abs(other.numerator);
->>>>>>> 08cc9472
 
                 FractionBase result (newNumerator, newDenominator);
                 result.Reduce();
                 return result;
             }
 
-<<<<<<< HEAD
             inline FractionBase operator/(int i) const {
                 T factor = (i < 0) ? -1 : 1;
                 T newNumerator = factor * numerator;
                 T newDenominator = denominator * i;
-=======
-            inline Fraction operator/(int i) const {
-                long factor = (i < 0) ? -1 : 1;
-                long newNumerator = factor * numerator;
-                long newDenominator = denominator * i;
->>>>>>> 08cc9472
 
                 FractionBase result(newNumerator, newDenominator);
                 result.Reduce();
@@ -263,26 +205,16 @@
                 // Call parent
                 AbstractScalar::Serialize(os);
 
-<<<<<<< HEAD
                 WriteBinary<T>(os, numerator);
                 WriteBinary<T>(os, denominator);
-=======
-                WriteBinary<long>(os, numerator);
-                WriteBinary<long>(os, denominator);
->>>>>>> 08cc9472
             }
 
             static std::unique_ptr<AbstractScalar> Deserialize(std::istream& is) {
                 // Call parent
                 AbstractScalar::Deserialize(is);
 
-<<<<<<< HEAD
                 long numerator = ReadBinary<T>(is);
                 long denominator = ReadBinary<T>(is);
-=======
-                long numerator = ReadBinary<long>(is);
-                long denominator = ReadBinary<long>(is);
->>>>>>> 08cc9472
 
                 return std::move(std::unique_ptr<AbstractScalar>(new FractionBase(numerator, denominator)));
             }
@@ -324,13 +256,8 @@
                 return result;
             }
         private:
-<<<<<<< HEAD
             T numerator;
             T denominator;
-=======
-            long numerator;
-            long denominator;
->>>>>>> 08cc9472
         };
 
         typedef FractionBase<long long> Fraction;
