#pragma once

#include <sstream>
#include <string>
#include <iostream>
#include <cassert>

#include <common/bignumber.hpp>
#include <tensor/scalar.hpp>

namespace Construction {
    namespace Tensor {

        template<typename T>
        class FractionBase : public AbstractScalar {
        public:
            FractionBase() : numerator(T(0)), denominator(T(1)), AbstractScalar(AbstractScalar::FRACTION) { }
            FractionBase(const T& number) :  AbstractScalar(AbstractScalar::FRACTION), numerator(number), denominator(T(1)) { }
            FractionBase(const T& numerator, const T& denominator) :  AbstractScalar(AbstractScalar::FRACTION), numerator(numerator), denominator(denominator) {
                if (this->denominator < 0) {
                    this->numerator = -this->numerator;
                    this->denominator = -this->denominator;
                }
            }

            virtual ~FractionBase() = default;
        public:
            T gcd(T num1, T num2) {
                T tmp;
                num1 = (num1 > 0) ? num1 : -num1;
                num2 = (num2 > 0) ? num2 : -num2;
<<<<<<< HEAD

=======
              
>>>>>>> 21696702
                while (num1 > 0) {
                    tmp = num1;
                    num1 = num2 % num1;
                    num2 = tmp;
                }
                return num2;
            }

            void Reduce() {
                if (numerator == 0) return;

                T g = gcd(numerator, denominator);

                numerator /= g;
                denominator /= g;

                assert(denominator != 0 && "Bro, don't divide by zero");
            }
        public:
            bool operator==(const FractionBase& other) const {
                return numerator*other.denominator == denominator * other.numerator;
            }

            bool operator==(double other) const {
                return (static_cast<double>(numerator)/static_cast<double>(denominator)) == other;
            }

            bool operator!=(const FractionBase& other) const {
                return numerator*other.denominator != denominator * other.numerator;
            }

            bool operator!=(double other) const {
                return (static_cast<double>(numerator)/static_cast<double>(denominator)) != other;
            }

            bool operator<(const FractionBase& other) const {
                return numerator*other.denominator < denominator * other.numerator;
            }

            bool operator>(const FractionBase& other) const {
                return numerator*other.denominator > denominator * other.numerator;
            }

            bool operator<=(const FractionBase& other) const {
                return numerator*other.denominator <= denominator * other.numerator;
            }

            bool operator>=(const FractionBase& other) const {
                return numerator*other.denominator >= denominator * other.numerator;
            }

            FractionBase& operator+=(const FractionBase& other) {
                T d = denominator * other.denominator;
                T n = numerator * other.denominator + other.numerator * denominator;
                denominator = d;
                numerator = n;
                Reduce();
                return *this;
            }

            FractionBase& operator-=(const FractionBase& other) {
                T d = denominator * other.denominator;
                T n = numerator * other.denominator - other.numerator * denominator;
                denominator = d;
                numerator = n;
                return *this;
            }

            FractionBase& operator*=(const FractionBase& other) {
                numerator   *= other.numerator;
                denominator *= other.denominator;
                return *this;
            }

            FractionBase& operator/=(const FractionBase& other) {
                T factor = ((numerator < 0 && other.numerator > 0) || (numerator > 0 && other.numerator < 0)) ? -1 : 1;
                T newNumerator = factor * std::abs(numerator) * other.denominator;
                T newDenominator = denominator * std::abs(other.numerator);

                numerator   = newNumerator;
                denominator = newDenominator;
                return *this;
            }

            FractionBase operator-() const {
                return FractionBase(-numerator, denominator);
            }

            FractionBase operator+(const FractionBase& other) const {
                T d = denominator * other.denominator;
                T n = numerator * other.denominator + other.numerator * denominator;
                FractionBase result (n,d);
                result.Reduce();
                return result;
            }

            inline FractionBase operator+(int i) const { return *this + FractionBase(i); }

            FractionBase operator-(const FractionBase& other) const {
                T d = denominator * other.denominator;
                T n = numerator * other.denominator - other.numerator * denominator;
                FractionBase result (n,d);
                result.Reduce();
                return result;
            }

            inline FractionBase operator-(int i) const { return *this - FractionBase(i); }

            FractionBase operator*(const FractionBase& other) const {
                FractionBase result (numerator * other.numerator, denominator * other.denominator);
                result.Reduce();
                return result;
            }

            inline FractionBase operator*(int i) const { return FractionBase(numerator * i, denominator); }
<<<<<<< HEAD

            FractionBase operator/(const FractionBase& other) const {
                T factor = ((numerator < 0 && other.numerator > 0) || (numerator > 0 && other.numerator < 0)) ? -1 : 1;
                T newNumerator = factor * std::abs(numerator) * other.denominator;
                T newDenominator = denominator * std::abs(other.numerator);

=======

            FractionBase operator/(const FractionBase& other) const {
                T factor = ((numerator < 0 && other.numerator > 0) || (numerator > 0 && other.numerator < 0)) ? -1 : 1;
                T newNumerator = factor * std::abs(numerator) * other.denominator;
                T newDenominator = denominator * std::abs(other.numerator);

>>>>>>> 21696702
                FractionBase result (newNumerator, newDenominator);
                result.Reduce();
                return result;
            }

            inline FractionBase operator/(int i) const {
                T factor = (i < 0) ? -1 : 1;
                T newNumerator = factor * numerator;
                T newDenominator = denominator * i;

                FractionBase result(newNumerator, newDenominator);
                result.Reduce();
                return result;
            }

            operator double() {
                return static_cast<double>(numerator) / static_cast<double>(denominator);
            }

            virtual double ToDouble() const override {
                return static_cast<double>(numerator) / static_cast<double>(denominator);
            }

            virtual std::string ToString() const override {
                // Do not write 0 to complicated
                if (numerator == 0) return "0";

                // Reduce
                FractionBase c = *this;
                c.Reduce();

                std::stringstream ss;
                if (c.denominator == 1) ss << c.numerator;
                else ss << c.numerator << "/" << c.denominator;
                return ss.str();
            }

            friend std::ostream& operator<<(std::ostream& os, const FractionBase& fraction) {
                os << fraction.ToString();
                return os;
            }

            virtual ScalarPointer Clone() const override {
                return std::move(ScalarPointer(new FractionBase(numerator, denominator)));
            }
        public:
            virtual void Serialize(std::ostream& os) const override {
                // Call parent
                AbstractScalar::Serialize(os);

                WriteBinary<T>(os, numerator);
                WriteBinary<T>(os, denominator);
            }

            static std::unique_ptr<AbstractScalar> Deserialize(std::istream& is) {
                // Call parent
                AbstractScalar::Deserialize(is);

                long numerator = ReadBinary<T>(is);
                long denominator = ReadBinary<T>(is);

                return std::move(std::unique_ptr<AbstractScalar>(new FractionBase(numerator, denominator)));
            }
        public:
            static FractionBase FromDouble(double f) {
                if (f < 0) return -FromDouble(-f);

                std::vector<T> values;

                T integer = static_cast<T>(f);
                double rest = f - integer;

                values.push_back(integer);
                int counter = 0;
<<<<<<< HEAD

                while (rest != 0 && rest > 1e-6) {
                    double x = 1.0/rest;

                    integer = static_cast<T>(x);
                    double diff = 1-(x - static_cast<T>(x));
                    if (diff < 1e-6) ++integer;

                    rest = x - integer;

=======

                while (rest != 0 && rest > 1e-6) {
                    double x = 1.0/rest;
                    integer = static_cast<T>(x);
                    double diff = 1-(x - static_cast<T>(x));
                    if (diff < 1e-6) ++integer;

                    rest = x - integer;

>>>>>>> 21696702
                    values.push_back(integer);
                }

                // Put together
                FractionBase result (values[values.size()-1],1);

                for (int i=values.size()-2; i>=0; --i) {
                    // Invert the value
                    result = FractionBase(1,1) / result;

                    // Add the current value
                    result += FractionBase(values[i],1);
                }

                return result;
            }
        private:
            T numerator;
            T denominator;
        };

        typedef FractionBase<long long> Fraction;

    }
}<|MERGE_RESOLUTION|>--- conflicted
+++ resolved
@@ -29,11 +29,7 @@
                 T tmp;
                 num1 = (num1 > 0) ? num1 : -num1;
                 num2 = (num2 > 0) ? num2 : -num2;
-<<<<<<< HEAD
-
-=======
-              
->>>>>>> 21696702
+
                 while (num1 > 0) {
                     tmp = num1;
                     num1 = num2 % num1;
@@ -149,21 +145,12 @@
             }
 
             inline FractionBase operator*(int i) const { return FractionBase(numerator * i, denominator); }
-<<<<<<< HEAD
 
             FractionBase operator/(const FractionBase& other) const {
                 T factor = ((numerator < 0 && other.numerator > 0) || (numerator > 0 && other.numerator < 0)) ? -1 : 1;
                 T newNumerator = factor * std::abs(numerator) * other.denominator;
                 T newDenominator = denominator * std::abs(other.numerator);
 
-=======
-
-            FractionBase operator/(const FractionBase& other) const {
-                T factor = ((numerator < 0 && other.numerator > 0) || (numerator > 0 && other.numerator < 0)) ? -1 : 1;
-                T newNumerator = factor * std::abs(numerator) * other.denominator;
-                T newDenominator = denominator * std::abs(other.numerator);
-
->>>>>>> 21696702
                 FractionBase result (newNumerator, newDenominator);
                 result.Reduce();
                 return result;
@@ -238,18 +225,6 @@
 
                 values.push_back(integer);
                 int counter = 0;
-<<<<<<< HEAD
-
-                while (rest != 0 && rest > 1e-6) {
-                    double x = 1.0/rest;
-
-                    integer = static_cast<T>(x);
-                    double diff = 1-(x - static_cast<T>(x));
-                    if (diff < 1e-6) ++integer;
-
-                    rest = x - integer;
-
-=======
 
                 while (rest != 0 && rest > 1e-6) {
                     double x = 1.0/rest;
@@ -259,7 +234,6 @@
 
                     rest = x - integer;
 
->>>>>>> 21696702
                     values.push_back(integer);
                 }
 
