--- conflicted
+++ resolved
@@ -29,10 +29,7 @@
                 T tmp;
                 num1 = (num1 > 0) ? num1 : -num1;
                 num2 = (num2 > 0) ? num2 : -num2;
-<<<<<<< HEAD
-=======
-
->>>>>>> f142f5a2
+              
                 while (num1 > 0) {
                     tmp = num1;
                     num1 = num2 % num1;
@@ -45,10 +42,7 @@
                 if (numerator == 0) return;
 
                 T g = gcd(numerator, denominator);
-<<<<<<< HEAD
-=======
-
->>>>>>> f142f5a2
+
                 numerator /= g;
                 denominator /= g;
 
@@ -90,10 +84,6 @@
             FractionBase& operator+=(const FractionBase& other) {
                 T d = denominator * other.denominator;
                 T n = numerator * other.denominator + other.numerator * denominator;
-<<<<<<< HEAD
-=======
-
->>>>>>> f142f5a2
                 denominator = d;
                 numerator = n;
                 Reduce();
@@ -103,10 +93,6 @@
             FractionBase& operator-=(const FractionBase& other) {
                 T d = denominator * other.denominator;
                 T n = numerator * other.denominator - other.numerator * denominator;
-<<<<<<< HEAD
-=======
-
->>>>>>> f142f5a2
                 denominator = d;
                 numerator = n;
                 return *this;
@@ -136,10 +122,6 @@
                 T d = denominator * other.denominator;
                 T n = numerator * other.denominator + other.numerator * denominator;
                 FractionBase result (n,d);
-<<<<<<< HEAD
-=======
-
->>>>>>> f142f5a2
                 result.Reduce();
                 return result;
             }
@@ -150,10 +132,6 @@
                 T d = denominator * other.denominator;
                 T n = numerator * other.denominator - other.numerator * denominator;
                 FractionBase result (n,d);
-<<<<<<< HEAD
-=======
-
->>>>>>> f142f5a2
                 result.Reduce();
                 return result;
             }
@@ -233,7 +211,6 @@
 
                 long numerator = ReadBinary<T>(is);
                 long denominator = ReadBinary<T>(is);
-<<<<<<< HEAD
 
                 return std::move(std::unique_ptr<AbstractScalar>(new FractionBase(numerator, denominator)));
             }
@@ -251,27 +228,6 @@
 
                 while (rest != 0 && rest > 1e-6) {
                     double x = 1.0/rest;
-
-=======
-
-                return std::move(std::unique_ptr<AbstractScalar>(new FractionBase(numerator, denominator)));
-            }
-        public:
-            static FractionBase FromDouble(double f) {
-                if (f < 0) return -FromDouble(-f);
-
-                std::vector<T> values;
-
-                T integer = static_cast<T>(f);
-                double rest = f - integer;
-
-                values.push_back(integer);
-                int counter = 0;
-
-                while (rest != 0 && rest > 1e-6) {
-                    double x = 1.0/rest;
-
->>>>>>> f142f5a2
                     integer = static_cast<T>(x);
                     double diff = 1-(x - static_cast<T>(x));
                     if (diff < 1e-6) ++integer;
