#pragma once

#include <unordered_map>
#include <mutex>
#include <thread>
#include <functional>
#include <random>
#include <memory>

#include <common/uuid.hpp>
#include <language/session.hpp>
#include <tensor/index.hpp>
#include <tensor/tensor.hpp>
#include <tensor/expression_database.hpp>
#include <language/api.hpp>

using Construction::Common::Unique;
using Construction::Language::Session;
using Construction::Tensor::Tensor;
using Construction::Tensor::Indices;

namespace Construction {
    namespace Equations {

        /**
            \class Coefficient

            Container class that handles the calculation of a specific
            coefficient in a set of equations. It is calculated in the
            background once Start is called.

            Once the calculation is finished, the state changes and one
            can access the tensor via Get(). A call of Get() before the
            thread is finished will block the main thread, so be careful!
         */
        class Coefficient : public Unique<Coefficient, 103>, public std::enable_shared_from_this<Coefficient> {
        public:
            /**
                The states of a coefficient
             */
            enum State {
                DEFERRED = 1,
                CALCULATING = 2,
                FINISHED = 3,
                ABORTED = 4
            };
        public:
            // Constructor
            Coefficient(unsigned l, unsigned ld, unsigned r, unsigned rd, const std::string& id, bool exchangeSymmetry=true)
                : l(l), ld(ld), r(r), rd(rd), id(id), exchangeSymmetry(exchangeSymmetry), state(DEFERRED)
            {
                // Generate random name
                name = id + GetRandomString(4);
            }

            virtual ~Coefficient() {
                // Join the thread
                thread.join();
            }
        public:
            // Is the coefficient calculation deferred, i.e. not started yet?
            bool IsDeferred() const { return state == DEFERRED; }

            // Is the coefficient currently calculating?
            bool IsCalculating() const { return state == CALCULATING; }

            // Is the coefficient calculation finished?
            bool IsFinished() const { return state == FINISHED; }

            // Is the coefficient calculation aborted due to an error?
            bool IsAborted() const { return state == ABORTED; }
        public:
            // Return a pointer to the coefficient
            std::shared_ptr<Coefficient> GetReference() {
                return shared_from_this();
            }
        public:
            typedef std::function<void(const std::shared_ptr<Coefficient>& coefficient)>   ObserverFunction;

            /**
                Register an observer that is notified once the
                state of the tensor changes
             */
            void RegisterObserver(ObserverFunction observer) {
                observers.push_back(observer);
            }
        private:
            /**
                This will notify all registered observers about
                the current state change.
             */
            void Notify() {
                // Get reference to the coefficient
                auto ref = GetReference();

                Construction::Logger logger;
                logger << Construction::Logger::DEBUG << "Notify all the observers of " << ref << Construction::Logger::endl;

                // Iterate over all observers
                for (auto& fn : observers) {
                    fn(ref);
                }
            }
        public:
            /**
                Start the calculation of the coefficient in a new thread
             */
            void Start() {
                // Start calculation in thread
                thread = std::thread(&Coefficient::Calculate, this);
            }

            /**
                Blocks the current thread until the calculation was either
                not started, is finished or an error occured.
             */
            void Wait() {
                std::unique_lock<std::mutex> lock(mutex);

                variable.wait(lock, [&]() {
                    return state != CALCULATING;
                });
            }
        public:
            std::string GetName() const { return name; }

            unsigned GetNumberOfLeftIndices() const { return l; }
            unsigned GetNumberOfLeftDerivativeIndices() const { return ld; }
            unsigned GetNumberOfRightIndices() const { return r; }
            unsigned GetNumberOfRightDerivativeIndices() const { return rd; }
        public:
            /**
                Returns the tensor if it was calculated, otherwise it blocks
                until the tensor was calculated. If it was aborted due to
                an error, the result will be nullptr
             */
            std::shared_ptr<Tensor::Tensor> Get() {
                // Wait to be finished
                Wait();

                return (state == FINISHED) ? tensor : nullptr;
            }

            /**
                Returns the tensor if it was calculated, otherwise a nullptr
                without blocking the main thread
             */
            std::shared_ptr<Tensor::Tensor> GetAsync() {
                return (state == FINISHED) ? tensor : nullptr;
            }

            inline void SetTensor(Tensor::Tensor tensor) {
                this->tensor = std::make_shared<Tensor::Tensor>(tensor);
            }

            void Lock() {
                readMutex.lock();
            }

            void Unlock() {
                readMutex.unlock();
            }

            bool IsLocked() const {
                bool isUnlocked = readMutex.try_lock();
                if (isUnlocked) readMutex.unlock();
                return !isUnlocked;
            }
        private:
            /**
                \brief Calculates the actual tensor with the correct symmetries

                Calculates the actual tensor with the correct symmetries. It
                shall not be used outside of the Start method, since this will
                generate the thread in the correct fashion and garantuees the
                deferred calculation to work.

                In between steps, the tensor will be stored on disk s.t. a
                new start of the program does not require us to calculate this
                coefficient again.
             */
            void Calculate() {
                // Lock the mutex
                std::unique_lock<std::mutex> lock(mutex);

                try {
                    // Set the state to calculating
                    state = CALCULATING;

                    // If no indices, return a variable
                    if (l == 0 && ld == 0 && r == 0 && rd == 0) {
                        tensor = std::make_shared<Construction::Tensor::Tensor>(
                            Construction::Tensor::Scalar(GetRandomString() + "_1") * Construction::Tensor::Tensor::One()
                        );

                        Notify(); // Arbitrary
                        Notify(); // Symmetrize 1
                        Notify(); // Symmetrize 2
                        Notify(); // Symmetrize 3
                        Notify(); // Symmetrize 4
                        Notify(); // Exchange Symmetrize
                        Notify(); // Simplify
                    } else {
                        auto db = Construction::Tensor::ExpressionDatabase::Instance();

                        // Get index blocks
                        auto block1 = Construction::Tensor::Indices::GetRomanSeries(l, {1,3});
                        auto block2 = Construction::Tensor::Indices::GetRomanSeries(ld, {1,3}, l);
                        auto block3 = Construction::Tensor::Indices::GetRomanSeries(r, {1,3}, l+ld);
                        auto block4 = Construction::Tensor::Indices::GetRomanSeries(rd, {1,3}, l+ld+r);

                        // Generate all the indices
                        auto indices = block1;
                        indices.Append(block2);
                        indices.Append(block3);
                        indices.Append(block4);

                        // Generate current string
                        std::string currentCmd = "Arbitrary(" + indices.ToCommand() + ")";

                        // Generate the tensors
                        if (!db->Contains(currentCmd)) {
                            tensor = std::make_shared<Construction::Tensor::Tensor>(Construction::Language::API::Arbitrary(indices));

                            // Insert into the database
                            db->Insert(currentCmd, *tensor);
                        } else {
                            Construction::Logger::Debug("Found coefficient in database");

                            auto expr = db->Get(currentCmd).As<Construction::Tensor::Tensor>();
                            Construction::Logger::Debug("Found ", expr);

                            // Copy from database
                            tensor = std::make_shared<Construction::Tensor::Tensor>(expr);
                        }

                        Notify();

                        // Update the session of the coefficient
                        //session.SetCurrent(currentCmd, *tensor);

                        // Symmetrize first block if necessary
                        if (block1.Size() > 1) {
                            currentCmd = "Symmetrize(" + currentCmd + ", " + block1.ToCommand() + ")";

                            if (!db->Contains(currentCmd)) {
                                tensor = std::make_shared<Construction::Tensor::Tensor>(tensor->Symmetrize(block1));
                                db->Insert(currentCmd, *tensor);
                            } else {
                                tensor = std::make_shared<Construction::Tensor::Tensor>(db->Get(currentCmd).As<Construction::Tensor::Tensor>());
                            }

                            //session.SetCurrent(currentCmd, *tensor);
                        }

                        Notify();

                        // Symmetrize second block if necessary
                        if (block2.Size() > 1) {
                            currentCmd = "Symmetrize(" + currentCmd + ", " + block2.ToCommand() + ")";

                            if (!db->Contains(currentCmd)) {
                                tensor = std::make_shared<Construction::Tensor::Tensor>(tensor->Symmetrize(block2));
                                db->Insert(currentCmd, *tensor);
                            } else {
                                tensor = std::make_shared<Construction::Tensor::Tensor>(db->Get(currentCmd).As<Construction::Tensor::Tensor>());
                            }
                        }

                        Notify();

                        // Symmetrize first block if necessary
                        if (block3.Size() > 1) {
                            currentCmd = "Symmetrize(" + currentCmd + ", " + block3.ToCommand() + ")";

                            if (!db->Contains(currentCmd)) {
                                tensor = std::make_shared<Construction::Tensor::Tensor>(tensor->Symmetrize(block3));
                                db->Insert(currentCmd, *tensor);
                            } else {
                                tensor = std::make_shared<Construction::Tensor::Tensor>(db->Get(currentCmd).As<Construction::Tensor::Tensor>());
                            }
                            //session.SetCurrent(currentCmd, *tensor);
                        }

                        Notify();

                        // Symmetrize first block if necessary
                        if (block4.Size() > 1) {
                            currentCmd = "Symmetrize(" + currentCmd + ", " + block4.ToCommand() + ")";

                            if (!db->Contains(currentCmd)) {
                                tensor = std::make_shared<Construction::Tensor::Tensor>(tensor->Symmetrize(block4));
                                db->Insert(currentCmd, *tensor);
                            } else {
                                tensor = std::make_shared<Construction::Tensor::Tensor>(db->Get(currentCmd).As<Construction::Tensor::Tensor>());
                            }

                            //session.SetCurrent(currentCmd, *tensor);
                        }

                        Notify();

                        // Do the block exchange if necessary
                        if (l == r && ld == rd && exchangeSymmetry) {
                            auto exchanged = block3;
                            exchanged.Append(block4);
                            exchanged.Append(block1);
                            exchanged.Append(block2);

                            currentCmd = "ExchangeSymmetrize(" + currentCmd + ", " + indices.ToCommand() + ", " + exchanged.ToCommand() +")";

                            if (!db->Contains(currentCmd)) {
                                tensor = std::make_shared<Construction::Tensor::Tensor>(tensor->ExchangeSymmetrize(indices, exchanged));

                                db->Insert(currentCmd, *tensor);
                            } else {
                                tensor = std::make_shared<Construction::Tensor::Tensor>(db->Get(currentCmd).As<Construction::Tensor::Tensor>());
                            }
                        }

                        Notify();
                        //session.SetCurrent(currentCmd, *tensor);

                        // Simplify and redefine variables
                        currentCmd = "LinearIndependent(" + currentCmd + ")";
                        if (!db->Contains(currentCmd)) {
                            tensor = std::make_shared<Construction::Tensor::Tensor>(tensor->Simplify().RedefineVariables(GetRandomString()));

                            db->Insert(currentCmd, *tensor);
                        } else {
                            tensor = std::make_shared<Construction::Tensor::Tensor>(db->Get(currentCmd).As<Construction::Tensor::Tensor>());
                        }

                        Notify();
                    }

                    Session::Instance()->Set(name, std::move(*tensor));

                    //session.SetCurrent(currentCmd, *tensor);
                } catch(...) {
                    // In case of exception, just set the calculation to aborted
                    state = ABORTED;

                    // Notify all observers
                    Notify();
                    variable.notify_all();

                    return;
                }

                // Finished
                state = FINISHED;

                Construction::Logger logger;
                logger << Construction::Logger::DEBUG << "Finished coefficient " << GetReference() << ": `" << ToString() << "`" << Construction::Logger::endl;

                Notify();
                variable.notify_all();
            }
        public:
            /**
                Generate a random string out of alphabeticals
             */
            static std::string GetRandomString(int size = 3) {
                static std::random_device device;
                static std::mt19937 engine (device());

                static std::vector<char> elements = {
                    'A', 'B', 'C', 'D', 'E', 'F', 'G', 'H', 'I', 'J', 'K', 'L', 'M',
                    'N', 'O', 'P', 'Q', 'R', 'S', 'T', 'U', 'V', 'W', 'X', 'Y', 'Z',
                    'a', 'b', 'c', 'd', 'e', 'f', 'g', 'h', 'i', 'j', 'k', 'l', 'm',
                    'n', 'o', 'p', 'q', 'r', 's', 't', 'u', 'v', 'w', 'x', 'y', 'z'
                };

                std::uniform_int_distribution<int> dist(0, elements.size()-1);

                std::string output = "";

                for (int i=0; i<size; i++) {
                    output += elements[dist(engine)];
                }

                return output;
            }
        public:
            std::string ToString() const {
                std::stringstream ss;
                ss << "#<" << id << ":" << l << ":" << ld << ":" << r << ":" << rd;
                if (!exchangeSymmetry) ss << ":no";
                ss << ">";

                if (state == FINISHED) {
                    ss << " = " << tensor->ToString();
                }

                return ss.str();
            }
        private:
            mutable std::mutex mutex;
            mutable std::mutex readMutex;

            std::condition_variable variable;
            std::thread thread;

            //Session session;
            State state;

            std::vector<ObserverFunction> observers;

            unsigned l, ld, r, rd;
            std::string id;
            std::string name;
            bool exchangeSymmetry;

            std::shared_ptr<Tensor::Tensor> tensor;
        };

        typedef std::shared_ptr<Coefficient>   CoefficientReference;

        /**
            \class Coefficients

            \brief Singleton class that stores all coefficients

            Singleton class that stores all coefficients with a given index
            structure.
         */
        class Coefficients : public Singleton<Coefficients> {
        public:
            struct Definition {
                unsigned l;
                unsigned ld;
                unsigned r;
                unsigned rd;
                std::string id;
                bool exchangeSymmetry;

                bool operator==(const Definition& other) const {
                    return l == other.l && r == other.r && ld == other.ld && rd == other.rd && id == other.id && exchangeSymmetry == other.exchangeSymmetry;
                }

                bool operator!=(const Definition& other) const {
                    return !(*this == other);
                }

                bool operator<(const Definition& other) const {
                    if (l > other.l) return false;
                    else if (l < other.l) return true;

                    if (ld > other.ld) return false;
                    else if (ld < other.ld) return true;

                    if (r > other.r) return false;
                    else if (r < other.r) return true;

                    if (rd > other.rd) return false;
                    else if (rd < other.rd) return true;

                    if (!exchangeSymmetry && other.exchangeSymmetry) return false;
                    else if (exchangeSymmetry && !other.exchangeSymmetry) return true;

                    return id < other.id;
                }

                bool operator<=(const Definition& other) const {
                    if (l > other.l) return false;
                    else if (l < other.l) return true;

                    if (ld > other.ld) return false;
                    else if (ld < other.ld) return true;

                    if (r > other.r) return false;
                    else if (r < other.r) return true;

                    if (rd > other.rd) return false;
                    else if (rd < other.rd) return true;

                    if (!exchangeSymmetry && other.exchangeSymmetry) return false;
                    else if (exchangeSymmetry && !other.exchangeSymmetry) return true;

                    return id <= other.id;
                }

                inline bool operator>(const Definition& other) const {
                    return other < *this;
                }

                inline bool operator>=(const Definition& other) const {
                    return other <= *this;
                }
            };
        public:
            class DefinitionHasher {
            public:
                size_t operator()(const Definition& d) const {
<<<<<<< HEAD
                    return std::hash<unsigned>()(d.l) ^ std::hash<unsigned>()(d.ld) ^ std::hash<unsigned>()(d.r) ^ std::hash<unsigned>()(d.rd) ^ std::hash<std::string>()(d.id) ^ std::hash<std::string>()(d.exchangeSymmetry);
=======
                    return std::hash<unsigned>()(d.l) ^ std::hash<unsigned>()(d.ld) ^ std::hash<unsigned>()(d.r) ^ std::hash<unsigned>()(d.rd) ^ std::hash<std::string>()(d.id) ^ std::hash<bool>()(d.exchangeSymmetry);
>>>>>>> 08cc9472
                }
            };
        public:
            CoefficientReference Get(unsigned l, unsigned ld, unsigned r, unsigned rd, const std::string& id, bool exchangeSymmetry=true) {
                Definition d;
                d.l = l; d.ld = ld; d.r = r; d.rd = rd; d.id = id; d.exchangeSymmetry = exchangeSymmetry;

                auto it = map.find(d);

                if (it != map.end()) {
                    return it->second;
                } else {
                    CoefficientReference ref = std::make_shared<Coefficient>(l, ld, r, rd, id, exchangeSymmetry);
                    map.insert({ d, ref });
                    return ref;
                }
            }

            /**
                Start the calculation of all coefficients that were not
                started yet.
             */
            void StartAll() {
                for (auto& it : map) {
                    if (it.second->IsDeferred()) {
                        // Start
                        it.second->Start();
                    }
                }
            }

            size_t Size() const { return map.size(); }
        public:
            typedef std::map<Definition, CoefficientReference>      container_type;
            //typedef std::unordered_map<Definition, CoefficientReference, DefinitionHasher>   container_type;

            container_type::iterator begin() { return map.begin(); }
            container_type::iterator end() { return map.end(); }

            container_type::const_iterator begin() const { return map.begin(); }
            container_type::const_iterator end() const { return map.end(); }
        private:
            container_type map;
        };

        class CoefficientsLock {
        public:
            CoefficientsLock() {
                // Lock all the coefficients
                for (auto it = Coefficients::Instance()->begin(); it != Coefficients::Instance()->end(); ++it) {
                    if (it->second->IsFinished()) {
                        it->second->Lock();
                    }
                }
            }

            ~CoefficientsLock() {
                // Release all the coefficients
                for (auto it = Coefficients::Instance()->begin(); it != Coefficients::Instance()->end(); ++it) {
                    if (it->second->IsLocked() && it->second->IsFinished()) {
                        it->second->Unlock();
                    }
                }
            }
        };

    }
}<|MERGE_RESOLUTION|>--- conflicted
+++ resolved
@@ -493,11 +493,7 @@
             class DefinitionHasher {
             public:
                 size_t operator()(const Definition& d) const {
-<<<<<<< HEAD
-                    return std::hash<unsigned>()(d.l) ^ std::hash<unsigned>()(d.ld) ^ std::hash<unsigned>()(d.r) ^ std::hash<unsigned>()(d.rd) ^ std::hash<std::string>()(d.id) ^ std::hash<std::string>()(d.exchangeSymmetry);
-=======
                     return std::hash<unsigned>()(d.l) ^ std::hash<unsigned>()(d.ld) ^ std::hash<unsigned>()(d.r) ^ std::hash<unsigned>()(d.rd) ^ std::hash<std::string>()(d.id) ^ std::hash<bool>()(d.exchangeSymmetry);
->>>>>>> 08cc9472
                 }
             };
         public:
