#pragma once

#include <memory>
#include <vector>

#include <common/singleton.hpp>
#include <language/cli.hpp>
#include <equations/coefficient.hpp>

using Construction::Language::CLI;

namespace Construction {
    namespace Equations {

        /**
            \class SubstitutionManager

            \brief Class that manages the substitution of results from equations
                   into the coefficients.

            Class that manages the substitution of results from equations
            Class that manages the substitution of results from equations
            into the coefficients. This works by a ticket system, i.e. any
            equation that can be calculated asks the manager for a ticket.
            If there are no tickets available for now, the equation thread
            is blocked until new tickets are available.

            If an equation has a ticket, it can be evaluated and the resulting
            substitution is send by the ticket back into the manager.
         */
        class SubstitutionManager : public Singleton<SubstitutionManager> {
        public:
            // The manager is either serving a locked
            enum State {
                SERVING,
                LOCKED
            };
        protected:
            /**
                \class Ticket


             */
            class Ticket : public std::enable_shared_from_this<Ticket> {
            public:
                enum State {
                    WAITING,
                    FULFILLED
                };
            public:
                void Fulfill(const Substitution& substitution) {
                    SubstitutionManager::Instance()->Fulfill(shared_from_this(), substitution);
                }
            public:
                friend class SubstitutionManager;
            private:
                State state;
            };

            void Fulfill(std::shared_ptr<Ticket> ticket, const Substitution& substition) {
                {
                    // Lock the mutex
                    std::unique_lock<std::mutex> lock(mutex);

                    // Check if the ticket was already served
                    auto it = std::find(tickets.begin(), tickets.end(), ticket);
                    if (it == tickets.end()) return;

                    // Remove the ticket from the list and mark it fulfilled
                    tickets.erase(it);
                    ticket->state = Ticket::FULFILLED;

                    // Insert the substitution
                    substitutions.push_back(substition);

                    // Set the state to locked to keep the manager
                    // from giving further tickets
                    state = LOCKED;

                    Construction::Logger::Debug("Fulfilled ticket ", ticket);
                }

                // If no ticket left, apply the substitutions
                if (tickets.size() == 0) {
                    Apply();
                }
            }
        public:
            std::shared_ptr<Ticket> GetTicket() {
                // Lock the mutex
                std::unique_lock<std::mutex> lock(mutex);

                // Wait for the thread to be ticket less
                variable.wait(lock, [&]() {
                    return state == SERVING;
                });

                // Create ticket
                auto ticket = std::make_shared<Ticket>();

                // Add to the list and return one for the thread
                tickets.push_back(ticket);

                // If the number of tickets is equal to a threshold
                // set the state to LOCKED
                if (tickets.size() == maxTickets) {
                    state = LOCKED;
                }

                Construction::Logger logger;
                logger << Construction::Logger::DEBUG << "Issued ticket " << ticket << Construction::Logger::endl;

                return std::move(ticket);
            }
        public:
            void SetMaxTickets(int tickets=4) {
                maxTickets = tickets;
            }
        private:
            void Apply() {
                // Lock the mutex
                std::unique_lock<std::mutex> lock(mutex);

                Construction::Logger::Debug("Apply substitutions (from ", substitutions.size(), " tickets)");

                // Merge
<<<<<<< HEAD
                {
                    int i=1;
                    for (auto& subst : substitutions) {
                        Construction::Logger::Debug("Substitution #", i, ": ", subst);
                        ++i;
                    }
                }

=======
>>>>>>> 61017e84
                auto merged = Tensor::Substitution::Merge(substitutions);

                Construction::Logger::Debug("Merged substitutions into ", merged);

                // Reset the list of substitutions
                substitutions.clear();

                // Lock all the coefficients
                CoefficientsLock coeffsLock;

<<<<<<< HEAD
                // Print all coefficients before any update
                Construction::Logger::Debug("==================== UPDATE ALL COEFFICIENTS ======================");
                for (auto& pair : *Coefficients::Instance()) {
                    Construction::Logger::Debug("Coefficient before update: ", pair.second->ToString());
                }

=======
>>>>>>> 61017e84
                // Iterate over all coefficients and apply the
                for (auto& pair : *Coefficients::Instance()) {
                    auto ref = pair.second;

                    if (ref->IsFinished()) {
<<<<<<< HEAD
                        Construction::Logger::Debug("Update coefficient ", ref->GetName());

=======
>>>>>>> 61017e84
                        ref->SetTensor(merged(*ref->GetAsync()).FastSimplify());

                        Construction::Logger::Debug("Updated coefficient: ", ref->ToString());

                        // Overwrite the tensor in the session
                        Session::Instance()->Set(ref->GetName(), *ref->GetAsync());
                    }
                }

<<<<<<< HEAD
                Construction::Logger::Debug("==================== FINISHED UPDATE ======================");

=======
>>>>>>> 61017e84
                // Set the state back to serving
                state = SERVING;

                // Wake up all sleeping threads
                variable.notify_all();
            }
        private:
            State state;

            int maxTickets = 4;

            std::vector<Tensor::Substitution> substitutions;
            std::vector<std::shared_ptr<Ticket>> tickets;

            std::mutex mutex;
            std::condition_variable variable;
        };

        /**
            \class Equation

            Representing a single equation in a system of equations.
            It is constructed with a command string, which is a superset of
            the construct language, with the new feature that one can specify
            unique coefficients via

                #<id:l:ld:r:rd:{indices}>

            where id is the identifier of the coefficient (usually just a number),
            l and r denote the number of indices in the left/right block, and
            ld and rd denote the number of indices in the left/right derivative blocks.

            This allows one to easily specify equations between different
            coefficients, e.g.

                Add(Symmetrize(#<lambda:2,0,2,0,{a b c d}>, {b d}, #<mu:4,0,0,0,{a b c d}>)

            which corresponds to a equation of the form (in LaTeX code)

                0 = \lambda_{a(b|c|d)} + \mu_{a b c d}

            with the right symmetries for lambda.

            Once all the coefficients in the equation are calculated, the
            equation is solved in a separate thread.
         */
        class Equation {
        public:
            enum State {
                WAITING,
                SOLVING,
                SOLVED,
                ABORTED
            };
        public:
            // Constructor
            Equation(const std::string& code) : state(WAITING), code(code) {
                // Parse the code
                Parse(code);
            }

            ~Equation() {
                // Join the thread of the calculation
                if (!isEmpty) {
                    thread.join();
                }
            }
        public:
            bool IsWaiting() const { return state == WAITING; }
            bool IsSolving() const { return state == SOLVING; }
            bool IsSolved() const { return state == SOLVED; }

            bool IsEmpty() const { return isEmpty; }
        public:
            std::string GetCode() const { return code; }
        public:
            /**
                \brief Parses the expression

                Parses the expression. All occuring coefficients are
                extracted and the equation is registered as an observer for
                the coefficients.

                Everything that is not a coefficient will be put in the
                equation string. Note that there is no syntax checking at this
                stage.
             */
            void Parse(const std::string& code) {
                bool inCoeff = false;
                int coeffStart = -1;
                std::string current;
                std::string temp;
                std::string tmp2;
                unsigned l, ld, r, rd;
                bool foundOptional=false;
                bool exchangeSymmetry = true;
                std::string id;
                unsigned mode=0;

                // Recognize a coefficient
                for (int i=0; i<code.size(); ++i) {
                    char c = code[i];

                    // Ignore comments
                    if (c == '/' && i<code.size()-1 && code[i+1] == '/' ) {
                        break;
                    }

                    if (!inCoeff) {
                        if (c == '#' && i < code.size()-1 & code[i+1] == '<') {
                            inCoeff = true;
                            coeffStart = i;
                            i++;
                            continue;
                        }

                        current += c;
                        continue;
                    }

                    if (c == ':') {
                        if (mode == 0) {
                            id = temp;
                        } else if (mode == 1) {
                            l = std::stoi(temp);
                        } else if (mode == 2) {
                            ld = std::stoi(temp);
                        } else if (mode == 3) {
                            r = std::stoi(temp);
                        } else if (mode == 4) {
                            rd = std::stoi(temp);
                        } else if (mode == 5) {
                            foundOptional = true;
                            tmp2 = temp;
                        }

                        temp = "";
                        mode++;
                        continue;
                    }

                    if (c == '>') {
                        inCoeff = false;
                        mode = 0;

                        if (foundOptional) {
                            if (temp == "no") {
                                exchangeSymmetry = false;
                            }

                            temp = tmp2;
                        }

                        // Bring the coefficients into canonical order.
                        // Since we have the exchange symmetry, this is of course
                        // always possible.
                        if (r < l || (r == l && rd < ld)) {
                            // Swap the blocks
                            auto tmp = l;
                            l = r;
                            r = tmp;

                            tmp = ld;
                            ld = rd;
                            rd = tmp;

                            auto indices = Indices::FromString(temp);

                            auto block1 = indices.Partial({0, r+rd-1});
                            auto block2 = indices.Partial({r+rd, r+rd+l+ld-1});

                            block2.Append(block1);

                            temp = block2.ToCommand();
                        }

                        // Get the coefficient reference
                        auto ref = Coefficients::Instance()->Get(l, ld, r, rd, id, exchangeSymmetry);

                        tmp2 = "";
                        exchangeSymmetry = true;
                        foundOptional = false;

                        // Replace the coefficient with a dummy name
                        {
                            std::stringstream ss;
                            ss << "RenameIndices(" << ref->GetName() << ", " ;

                            auto indices = Construction::Tensor::Indices::GetRomanSeries(l+ld+r+rd, {1,3});
                            ss << "{";
                            for (int i=0; i<indices.Size(); ++i) {
                                ss << indices[i];
                                if (i < indices.Size()-1) ss << " ";
                            }
                            ss << "}, ";
                            ss << temp << ")";

                            current += ss.str();
                        }

                        bool found=false;
                        for (auto& ref_ : coefficients) {
                            if (ref_ == ref) {
                                found = true;
                                break;
                            }
                        }

                        if (!found) {
                            // Add the notification method
                            ref->RegisterObserver(std::bind(&Equation::OnCoefficientCalculated, this, std::placeholders::_1));

                            // Put on the list
                            coefficients.push_back(std::move(ref));
                        }

                        temp = "";
                        continue;
                    }

                    temp += c;
                }

                // Check if the equation is trivial
                {
                    isEmpty = true;
                    for (auto& c : current) {
                        if (c != ' ') {
                            isEmpty = false;
                            break;
                        }
                    }
                }

                substName = "subst" + Coefficient::GetRandomString(3);
                testName = "test" + Coefficient::GetRandomString(3);

                eq = substName + " = HomogeneousSystem(" + current + "):";
                test = testName + " = " + current + ":";
            }
        public:
            /**
                \brief Callback that is invoked by finished coefficients

                Callback that is called by finished coefficients
             */
            void OnCoefficientCalculated(const CoefficientReference& coefficient) {
                // Check if all coefficients are calculated
                for (auto& c : coefficients) {
                    // If not finished, do nothing
                    if (!c->IsFinished()) {
                        return;
                    }
                }

                // Lock the mutex
                std::unique_lock<std::mutex> lock(startMutex);

                Construction::Logger logger;
                logger << Construction::Logger::DEBUG << "Finished all coefficients for equation `" << eq << "`" << Construction::Logger::endl;

                if (state == WAITING) {
                    // Solve the equation in a new thread#
                    this->thread = std::thread(&Equation::Solve, this);
                }
            }

            void Solve() {
                std::unique_lock<std::mutex> lock(mutex);

                // Set the state to solving
                state = SOLVING;

                Construction::Logger logger;
                logger << Construction::Logger::DEBUG << "Start solving equation `" << eq << "`" << Construction::Logger::endl;

                //   I. Get a ticket to promise to yield a substitution
                //      or wait until a ticket can be returned
                auto ticket = SubstitutionManager::Instance()->GetTicket();

                //  II. Use the CLI to parse the equation and execute it
                //      to obtain the substitution
                // -=-=-=-=-=-=-=-=-=-=-=-=-=-=-=-=-=-=-=-=-=-=-=-=-=-=-=-
                CLI cli;

                // Set the coefficient of the session
                //try {
                    cli(eq);

                    // III. Convert the output into a substitution
                    // -=-=-=-=-=-=-=-=-=-=-=-=-=-=-=-=-=-=-=-=-=-=-=-=-=-=-=-
                    auto subst = Session::Instance()->Get(substName).As<Tensor::Substitution>();

                    // Store the substitution in the
                    this->substitution = subst;

                    Construction::Logger::Debug("Found substitution ", subst, " from equation ", eq);

                    //  IV. Give the substitution to the ticket
                    // -=-=-=-=-=-=-=-=-=-=-=-=-=-=-=-=-=-=-=-=-=-=-=-=-=-=-=-
                    ticket->Fulfill(subst);
                /*} catch (const Exception& e) {
                    state = ABORTED;

                    // TODO: THROW EXCEPTION
                    Construction::Logger::Error("Error in equation `", eq, "`: ", e.what());

                    throw;

                    variable.notify_all();
                    Notify();

                    return;
                }*/

                // Set the state to solved
                state = SOLVED;

                logger << Construction::Logger::DEBUG << "Solved equation `" << eq << "`" << Construction::Logger::endl;

                variable.notify_all();
                Notify();
            }
        public:
            typedef std::function<void(const Equation& eq)>     ObserverFunction;

            void RegisterObserver(ObserverFunction observer) {
                observers.push_back(observer);
            }

            void Notify() const {
                for (auto& observer : observers) {
                    observer(*this);
                }
            }
        public:
            bool Test(Tensor::Tensor* output=nullptr) {
                // Wait to be finished
                Wait();

                // Execute the test
                CLI cli;
                cli(test);

                // Get the result
                auto testResult = Session::Instance()->Get(testName).As<Tensor::Tensor>().CollectByVariables();

                // Improve the expression
                {
                    auto summands = testResult.GetSummands();
                    std::vector<Tensor::Tensor> simplified;

                    for (auto& tensor : summands) {
                        auto pair = tensor.SeparateScalefactor();
                        auto s = pair.second.Simplify();

                        if (!s.IsZeroTensor()) {
                            simplified.push_back(pair.first * s);
                        }
                    }

                    testResult = Tensor::Tensor::Add(simplified);
                }

                // Set the output
                if (output) {
                    *output = testResult;
                }

                // Check if the tensor is zero
                return testResult.IsZeroTensor();
            }
        public:
            Tensor::Substitution GetSubstition() {
                if (state != SOLVED) Wait();
                return substitution;
            }
        public:
            void Wait() {
                std::unique_lock<std::mutex> lock(mutex);

                variable.wait(lock, [&]() {
                    return state == SOLVED;
                });
            }

            std::string ToLaTeX() const {
                CLI cli;
                std::string output = cli.ToLaTeX(eq);

                // Crawl for all indices
                std::vector<std::pair<std::string, std::string>> crawledCoefficients;
                {
                    size_t pos = 0;
                    while (true) {
                        pos = eq.find("RenameIndices(", pos);
                        if (pos == std::string::npos) break;
                        pos += 14;

                        std::string name, indices;

                        while (eq[pos] != ',') {
                            name += std::string(1, eq[pos]);
                            ++pos;
                        }

                        // Ignore the first indices block { }
                        pos = eq.find("}, ", pos);
                        pos += 3;

                        // Get the indices
                        while (eq[pos] != ')') {
                            indices += std::string(1, eq[pos]);
                            ++pos;
                        }

                        crawledCoefficients.push_back({ name, indices });
                    }
                }

                // Replace all the coefficients
                size_t pos = 0;
                for (auto& pair : crawledCoefficients) {
                    // Jump to the position in the output
                    pos = output.find(pair.first, pos);
                    if (pos == std::string::npos) return "Error building LaTeX code";

                    // Find the coefficient
                    CoefficientReference ref;
                    for (auto& coef : coefficients) {
                        if (coef->GetName() == pair.first) {
                            ref = coef;
                            break;
                        }
                    }

                    auto text = ref->ToString(false) + "_" + pair.second;

                    // Replace in the output
                    output.erase(pos, pair.first.size());
                    output.insert(pos, text);

                    pos += text.size();
                }

                // Replace the substitution by a zero
                output.erase(0, substName.size());
                output.insert(0, "0");

                return output;
            }
        private:
            std::thread thread;
            std::mutex mutex;
            std::mutex startMutex;
            std::condition_variable variable;

            bool isEmpty;

            std::string code;
            std::string eq;
            std::string test;
            std::string substName;
            std::string testName;
            std::vector<CoefficientReference> coefficients;

            Tensor::Substitution substitution;

            std::vector<ObserverFunction> observers;

            State state;
        };

    }
}<|MERGE_RESOLUTION|>--- conflicted
+++ resolved
@@ -10,6 +10,7 @@
 using Construction::Language::CLI;
 
 namespace Construction {
+  
     namespace Equations {
 
         /**
@@ -124,7 +125,6 @@
                 Construction::Logger::Debug("Apply substitutions (from ", substitutions.size(), " tickets)");
 
                 // Merge
-<<<<<<< HEAD
                 {
                     int i=1;
                     for (auto& subst : substitutions) {
@@ -133,8 +133,6 @@
                     }
                 }
 
-=======
->>>>>>> 61017e84
                 auto merged = Tensor::Substitution::Merge(substitutions);
 
                 Construction::Logger::Debug("Merged substitutions into ", merged);
@@ -145,25 +143,19 @@
                 // Lock all the coefficients
                 CoefficientsLock coeffsLock;
 
-<<<<<<< HEAD
                 // Print all coefficients before any update
                 Construction::Logger::Debug("==================== UPDATE ALL COEFFICIENTS ======================");
                 for (auto& pair : *Coefficients::Instance()) {
                     Construction::Logger::Debug("Coefficient before update: ", pair.second->ToString());
                 }
 
-=======
->>>>>>> 61017e84
                 // Iterate over all coefficients and apply the
                 for (auto& pair : *Coefficients::Instance()) {
                     auto ref = pair.second;
 
                     if (ref->IsFinished()) {
-<<<<<<< HEAD
                         Construction::Logger::Debug("Update coefficient ", ref->GetName());
 
-=======
->>>>>>> 61017e84
                         ref->SetTensor(merged(*ref->GetAsync()).FastSimplify());
 
                         Construction::Logger::Debug("Updated coefficient: ", ref->ToString());
@@ -173,11 +165,8 @@
                     }
                 }
 
-<<<<<<< HEAD
                 Construction::Logger::Debug("==================== FINISHED UPDATE ======================");
 
-=======
->>>>>>> 61017e84
                 // Set the state back to serving
                 state = SERVING;
 
