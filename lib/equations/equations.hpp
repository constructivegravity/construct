#pragma once

#include <memory>
#include <vector>

#include <common/singleton.hpp>
#include <language/cli.hpp>
#include <equations/coefficient.hpp>

using Construction::Language::CLI;

namespace Construction {
    namespace Equations {

        /**
            \class SubstitutionManager

            \brief Class that manages the substitution of results from equations
                   into the coefficients.

            Class that manages the substitution of results from equations
            into the coefficients. This works by a ticket system, i.e. any
            equation that can be calculated asks the manager for a ticket.
            If there are no tickets available for now, the equation thread
            is blocked until new tickets are available.

            If an equation has a ticket, it can be evaluated and the resulting
            substitution is send by the ticket back into the manager.
         */
        class SubstitutionManager : public Singleton<SubstitutionManager> {
        public:
            // The manager is either serving a locked
            enum State {
                SERVING,
                LOCKED
            };
        protected:
            /**
                \class Ticket


             */
            class Ticket : public std::enable_shared_from_this<Ticket> {
            public:
                enum State {
                    WAITING,
                    FULFILLED
                };
            public:
                void Fulfill(const Substitution& substitution) {
                    SubstitutionManager::Instance()->Fulfill(shared_from_this(), substitution);
                }
            public:
                friend class SubstitutionManager;
            private:
                State state;
            };

            void Fulfill(std::shared_ptr<Ticket> ticket, const Substitution& substition) {
                // Lock the mutex
                {
                    std::unique_lock<std::mutex> lock(mutex);

                    // Check if the ticket was already served
                    auto it = std::find(tickets.begin(), tickets.end(), ticket);
                    if (it == tickets.end()) return;

                    // Remove the ticket from the list and mark it fulfilled
                    tickets.erase(it);
                    ticket->state = Ticket::FULFILLED;

                    // Insert the substitution
                    substitutions.push_back(substition);

                    // Set the state to locked to keep the manager
                    // from giving further tickets
                    state = LOCKED;

                    Construction::Logger logger;
                    logger << Construction::Logger::DEBUG << "Fulfilled ticket " << ticket << Construction::Logger::endl;
                }

                // If no ticket left, apply the substitutions
                if (tickets.size() == 0) {
                    Apply();
                }
            }
        public:
            std::shared_ptr<Ticket> GetTicket() {
                // Lock the mutex
                std::unique_lock<std::mutex> lock(mutex);

                // Wait for the thread to be ticket less
                variable.wait(lock, [&]() {
                    return state == SERVING;
                });

                // Create ticket
                auto ticket = std::make_shared<Ticket>();

                // Add to the list and return one for the thread
                tickets.push_back(ticket);

                // If the number of tickets is equal to a threshold
                // set the state to LOCKED
                if (tickets.size() == 4) {
                    state = LOCKED;
                }

                Construction::Logger logger;
                logger << Construction::Logger::DEBUG << "Issued ticket " << ticket << Construction::Logger::endl;

                return ticket;
            }
        private:
            void Apply() {
                // Lock the mutex
                std::unique_lock<std::mutex> lock(mutex);

                Construction::Logger::Debug("Apply substitutions (from ", substitutions.size(), " tickets)");

                // Merge
                auto merged = Tensor::Substitution::Merge(substitutions);

                Construction::Logger::Debug("Merged substitutions into ", merged);

                // Reset the list of substitutions
                substitutions.clear();

                // Lock all the coefficients
                CoefficientsLock coeffsLock;

                // Iterate over all coefficients and apply the
                for (auto& pair : *Coefficients::Instance()) {
                    auto ref = pair.second;

                    ref->SetTensor(merged(*ref->GetAsync()));

                    // Overwrite the tensor in the session
                    Session::Instance()->Get(ref->GetName()) = *ref->GetAsync();
                }

                // Set the state back to serving
                state = SERVING;

                // Wake up all sleeping threads
                variable.notify_all();
            }
        private:
            State state;

            std::vector<Tensor::Substitution> substitutions;
            std::vector<std::shared_ptr<Ticket>> tickets;

            std::mutex mutex;
            std::condition_variable variable;
        };

        /**
            \class Equation

            Representing a single equation in a system of equations.
            It is constructed with a command string, which is a superset of
            the construct language, with the new feature that one can specify
            unique coefficients via

                #<id:l:ld:r:rd:{indices}>

            where id is the identifier of the coefficient (usually just a number),
            l and r denote the number of indices in the left/right block, and
            ld and rd denote the number of indices in the left/right derivative blocks.

            This allows one to easily specify equations between different
            coefficients, e.g.

                Add(Symmetrize(#<lambda:2,0,2,0,{a b c d}>, {b d}, #<mu:4,0,0,0,{a b c d}>)

            which corresponds to a equation of the form (in LaTeX code)

                0 = \lambda_{a(b|c|d)} + \mu_{a b c d}

            with the right symmetries for lambda.

            Once all the coefficients in the equation are calculated, the
            equation is solved in a separate thread.
         */
        class Equation {
        public:
            enum State {
                WAITING,
                SOLVING,
                SOLVED,
                ABORTED
            };
        public:
            // Constructor
            Equation(const std::string& code) : state(WAITING) {
                // Parse the code
                Parse(code);
            }

            ~Equation() {
                // Join the thread of the calculation
                if (!isEmpty) {
                    thread.join();
                }
            }
        public:
            bool IsWaiting() const { return state == WAITING; }
            bool IsSolving() const { return state == SOLVING; }
            bool IsSolved() const { return state == SOLVED; }

            bool IsEmpty() const { return isEmpty; }
        public:
            /**
                \brief Parses the expression

                Parses the expression. All occuring coefficients are
                extracted and the equation is registered as an observer for
                the coefficients.

                Everything that is not a coefficient will be put in the
                equation string. Note that there is no syntax checking at this
                stage.
             */
            void Parse(const std::string& code) {
                bool inCoeff = false;
                int coeffStart = -1;
                std::string current;
                std::string temp;
                unsigned l, ld, r, rd;
                std::string id;
                unsigned mode=0;

                // Recognize a coefficient
                for (int i=0; i<code.size(); ++i) {
                    char c = code[i];

                    // Ignore comments
                    if (c == '/' && i<code.size()-1 && code[i+1] == '/' ) {
                        break;
                    }

                    if (!inCoeff) {
                        if (c == '#' && i < code.size()-1 & code[i+1] == '<') {
                            inCoeff = true;
                            coeffStart = i;
                            i++;
                            continue;
                        }

                        current += c;
                        continue;
                    }

                    if (c == ':') {
                        if (mode == 0) {
                            id = temp;
                        } else if (mode == 1) {
                            l = std::stoi(temp);
                        } else if (mode == 2) {
                            ld = std::stoi(temp);
                        } else if (mode == 3) {
                            r = std::stoi(temp);
                        } else if (mode == 4) {
                            rd = std::stoi(temp);
                        }

                        temp = "";
                        mode++;
                        continue;
                    }

                    if (c == '>') {
                        inCoeff = false;
                        mode = 0;

                        // Bring the coefficients into canonical order.
                        // Since we have the exchange symmetry, this is of course
                        // always possible.
                        if (r < l || (r == l && rd < ld)) {
                            // Swap the blocks
                            auto tmp = l;
                            l = r;
                            r = tmp;

                            tmp = ld;
                            ld = rd;
                            rd = tmp;
                        }

                        // Get the coefficient reference
                        auto ref = Coefficients::Instance()->Get(l, ld, r, rd, id);

                        // Replace the coefficient with a dummy name
                        {
                            std::stringstream ss;
                            ss << "RenameIndices(" << ref->GetName() << ", " ;

                            auto indices = Construction::Tensor::Indices::GetRomanSeries(l+ld+r+rd, {1,3});
                            ss << "{";
                            for (int i=0; i<indices.Size(); ++i) {
                                ss << indices[i];
                                if (i < indices.Size()-1) ss << " ";
                            }
                            ss << "}, ";
                            ss << temp << ")";

                            current += ss.str();
                        }

                        bool found=false;
                        for (auto& ref_ : coefficients) {
                            if (ref_ == ref) {
                                found = true;
                                break;
                            }
                        }

                        if (!found) {
                            // Add the notification method
                            ref->RegisterObserver(std::bind(&Equation::OnCoefficientCalculated, this, std::placeholders::_1));

                            // Put on the list
                            coefficients.push_back(std::move(ref));
                        }

                        temp = "";
                        continue;
                    }

                    temp += c;
                }

                // Check if the equation is trivial
                {
                    isEmpty = true;
                    for (auto& c : current) {
                        if (c != ' ') {
                            isEmpty = false;
                            break;
                        }
                    }
                }

                eq = "subst = HomogeneousSystem(" + current + "):";
            }
        public:
            /**
                \brief Callback that is invoked by finished coefficients

                Callback that is called by finished coefficients
             */
            void OnCoefficientCalculated(const CoefficientReference& coefficient) {
                // Check if all coefficients are calculated
                for (auto& c : coefficients) {
                    // If not finished, do nothing
                    if (!c->IsFinished()) {
                        return;
                    }
                }

                // Lock the mutex
                std::unique_lock<std::mutex> lock(startMutex);

                Construction::Logger logger;
                logger << Construction::Logger::DEBUG << "Finished all coefficients for equation `" << eq << "`" << Construction::Logger::endl;

                if (state == WAITING) {
                    // Solve the equation in a new thread#
                    this->thread = std::thread(&Equation::Solve, this);
                }
            }

            void Solve() {
                std::unique_lock<std::mutex> lock(mutex);

                // Set the state to solving
                state = SOLVING;

                Construction::Logger logger;
                logger << Construction::Logger::DEBUG << "Start solving equation `" << eq << "`" << Construction::Logger::endl;

                //   I. Get a ticket to promise to yield a substitution
                //      or wait until a ticket can be returned
                auto ticket = SubstitutionManager::Instance()->GetTicket();

                //  II. Use the CLI to parse the equation and execute it
                //      to obtain the substitution
                // -=-=-=-=-=-=-=-=-=-=-=-=-=-=-=-=-=-=-=-=-=-=-=-=-=-=-=-
                CLI cli;

                // Set the coefficient of the session
                try {
                    cli(eq);

                    // III. Convert the output into a substitution
                    // -=-=-=-=-=-=-=-=-=-=-=-=-=-=-=-=-=-=-=-=-=-=-=-=-=-=-=-
                    auto subst = Session::Instance()->GetCurrent().As<Tensor::Substitution>();

                    //  IV. Give the substitution to the ticket
                    // -=-=-=-=-=-=-=-=-=-=-=-=-=-=-=-=-=-=-=-=-=-=-=-=-=-=-=-
                    ticket->Fulfill(subst);
                } catch (...) {
                    state = ABORTED;

<<<<<<< HEAD
                    // If the coefficient is not from this equation, lock
                    if (std::find(coefficients.begin(), coefficients.end(), coeff) == coefficients.end()) {
                        // Check if the coefficient is finished
                        if (!coeff->IsFinished()) continue;

                        coeff->Lock();
                    }
=======
                    // TODO: THROW EXCEPTION
                    std::cout << "Error in equation `" << eq << "`" << std::endl;

                    variable.notify_all();
                    Notify();
>>>>>>> 9c2b56b3

                    return;
                }

                // Set the state to solved
                state = SOLVED;

                logger << Construction::Logger::DEBUG << "Solved equation `" << eq << "`" << Construction::Logger::endl;

                variable.notify_all();
                Notify();
            }
        public:
            typedef std::function<void(const Equation& eq)>     ObserverFunction;

            void RegisterObserver(ObserverFunction observer) {
                observers.push_back(observer);
            }

            void Notify() const {
                for (auto& observer : observers) {
                    observer(*this);
                }
            }
        public:
            void Wait() {
                std::unique_lock<std::mutex> lock(mutex);

                variable.wait(lock, [&]() {
                    return state == SOLVED;
                });
            }
        private:
            std::thread thread;
            std::mutex mutex;
            std::mutex startMutex;
            std::condition_variable variable;

            bool isEmpty;

            std::string eq;
            std::vector<CoefficientReference> coefficients;

            std::vector<ObserverFunction> observers;

            State state;
        };

    }
}<|MERGE_RESOLUTION|>--- conflicted
+++ resolved
@@ -404,21 +404,11 @@
                 } catch (...) {
                     state = ABORTED;
 
-<<<<<<< HEAD
-                    // If the coefficient is not from this equation, lock
-                    if (std::find(coefficients.begin(), coefficients.end(), coeff) == coefficients.end()) {
-                        // Check if the coefficient is finished
-                        if (!coeff->IsFinished()) continue;
-
-                        coeff->Lock();
-                    }
-=======
                     // TODO: THROW EXCEPTION
                     std::cout << "Error in equation `" << eq << "`" << std::endl;
 
                     variable.notify_all();
                     Notify();
->>>>>>> 9c2b56b3
 
                     return;
                 }
