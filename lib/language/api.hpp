--- conflicted
+++ resolved
@@ -327,11 +327,7 @@
 
                         // Set all entries in the row to zero
                         for (int j = 0; j < system.first.GetNumberOfColumns(); ++j) {
-<<<<<<< HEAD
                             system.first(i, j) = 0;
-=======
-                            system.first(i, j) = Tensor::Fraction(0,1);
->>>>>>> 61017e84
                         }
                     }
                 }
@@ -364,21 +360,12 @@
                     for (int j=0; j<vec.GetDimension(); j++) {
                         //Construction::Logger::Debug("j = ", j, ", vec[j] = ", vec[j], ", isZero = ", (isZero) ? "yes" : "no");
 
-<<<<<<< HEAD
                         if (vec[j] == Construction::Tensor::Fraction(0) && isZero) continue;
                         if (vec[j] == Construction::Tensor::Fraction(1) && isZero) {
                             lhs = system.second[j];
                             isZero = false;
                         } else if (vec[j] != Construction::Tensor::Fraction(0)) {
                             rhs += (-system.second[j] * Tensor::Scalar::Fraction(vec[j]));
-=======
-                        if (vec[j] == Construction::Tensor::Fraction(0,1) && isZero) continue;
-                        if (vec[j] == Construction::Tensor::Fraction(1,1) && isZero) {
-                            lhs = system.second[j];
-                            isZero = false;
-                        } else if (vec[j] != Construction::Tensor::Fraction(0,1)) {
-                            rhs += (-system.second[j] * Tensor::Scalar::Fraction(vec[j].GetNumerator(), vec[j].GetDenominator()));
->>>>>>> 61017e84
                         }
                     }
 
